/*    Copyright (c) 2010-2016, Delft University of Technology
 *    All rigths reserved
 *
 *    This file is part of the Tudat. Redistribution and use in source and
 *    binary forms, with or without modification, are permitted exclusively
 *    under the terms of the Modified BSD license. You should have received
 *    a copy of the license with this file. If not, please or visit:
 *    http://tudat.tudelft.nl/LICENSE.
 */

#include <boost/make_shared.hpp>
#include <boost/shared_ptr.hpp>
#include <boost/bind.hpp>

#include "Tudat/Astrodynamics/Aerodynamics/aerodynamics.h"
#include "Tudat/Astrodynamics/Aerodynamics/flightConditions.h"
#include "Tudat/Astrodynamics/Aerodynamics/standardAtmosphere.h"
#include "Tudat/Mathematics/BasicMathematics/mathematicalConstants.h"

namespace tudat
{

namespace aerodynamics
{

//! Constructor, sets objects and functions from which relevant environment and state variables
//! are retrieved.
FlightConditions::FlightConditions(
        const boost::shared_ptr< aerodynamics::AtmosphereModel > atmosphereModel,
        const boost::function< double( const Eigen::Vector3d ) > altitudeFunction,
        const boost::shared_ptr< AerodynamicCoefficientInterface > aerodynamicCoefficientInterface,
        const boost::shared_ptr< reference_frames::AerodynamicAngleCalculator >
        aerodynamicAngleCalculator ):
    atmosphereModel_( atmosphereModel ),
    altitudeFunction_( altitudeFunction ),
    aerodynamicCoefficientInterface_( aerodynamicCoefficientInterface ),
    aerodynamicAngleCalculator_( aerodynamicAngleCalculator ),currentAltitude_( TUDAT_NAN ),
    currentLatitude_( TUDAT_NAN ), currentLongitude_( TUDAT_NAN ), currentTime_( TUDAT_NAN )
{
    updateLatitudeAndLongitude_ = 0;

    bodyCenteredPseudoBodyFixedStateFunction_ = boost::bind(
                &reference_frames::AerodynamicAngleCalculator::getCurrentBodyFixedState, aerodynamicAngleCalculator_ );

    if( boost::dynamic_pointer_cast< aerodynamics::StandardAtmosphere >( atmosphereModel_ ) ==
            NULL )
    {
        throw std::runtime_error( "Error when making flight conditions, no atmosphere is found" );
    }

    if( updateLatitudeAndLongitude_ && aerodynamicAngleCalculator_== NULL )
    {
        throw std::runtime_error( "Error when making flight conditions, angles are to be updated, but no calculator is set" );
    }
}

//! Function to set custom dependency of aerodynamic coefficients
void FlightConditions::setAerodynamicCoefficientsIndependentVariableFunction(
        const AerodynamicCoefficientsIndependentVariables independentVariable,
        const boost::function< double( ) > coefficientDependency )
{
    if( ( independentVariable == mach_number_dependent ) ||
            ( independentVariable == angle_of_attack_dependent ) ||
            ( independentVariable == angle_of_sideslip_dependent ) )
    {
        throw std::runtime_error(
                    std::string( "Error when setting aerodynamic coefficient function dependency, value of parameter " ) +
                    boost::lexical_cast< std::string >( independentVariable ) +
                    std::string(", will not  be used." ) );
    }
    else
    {
        customCoefficientDependencies_[ independentVariable ] = coefficientDependency;
    }
}

//! Function to update all flight conditions.
void FlightConditions::updateConditions( const double currentTime )
{
    if( !( currentTime == currentTime_ ) )
    {
        currentTime_ = currentTime;

        // Update aerodynamic angles (but not angles w.r.t. body-fixed frame).
        if( aerodynamicAngleCalculator_!= NULL )
        {
            aerodynamicAngleCalculator_->update( currentTime, false );
        }

        // Calculate state of vehicle in global frame and corotating frame.
        currentBodyCenteredPseudoBodyFixedState_ = bodyCenteredPseudoBodyFixedStateFunction_( );

        // Calculate altitute and airspeed of vehicle.
        currentAltitude_ =
                altitudeFunction_( currentBodyCenteredPseudoBodyFixedState_.segment( 0, 3 ) );
        currentAirspeed_ = currentBodyCenteredPseudoBodyFixedState_.segment( 3, 3 ).norm( );



        // Update latitude and longitude (if required)
        if( updateLatitudeAndLongitude_ )
        {
            currentLatitude_ = aerodynamicAngleCalculator_->getAerodynamicAngle(
                        reference_frames::latitude_angle );
            currentLongitude_ = aerodynamicAngleCalculator_->getAerodynamicAngle(
                        reference_frames::longitude_angle );
        }

        // Update density
        currentDensity_ = atmosphereModel_->getDensity( currentAltitude_, currentLongitude_,
                                                        currentLatitude_, currentTime_ );

        updateAerodynamicCoefficientInput( );

        // Update angles from aerodynamic to body-fixed frame (if relevant).
        if( aerodynamicAngleCalculator_!= NULL )
        {
            aerodynamicAngleCalculator_->update( currentTime, true );
            updateAerodynamicCoefficientInput( );
        }

        // Update aerodynamic coefficients.
        aerodynamicCoefficientInterface_->updateCurrentCoefficients(
                    aerodynamicCoefficientIndependentVariables_ );
    }
}

void FlightConditions::updateAerodynamicCoefficientInput( )
{
    aerodynamicCoefficientIndependentVariables_.clear( );

    // Calculate independent variables for aerodynamic coefficients.
    for( unsigned int i = 0; i < aerodynamicCoefficientInterface_->
         getNumberOfIndependentVariables( ); i++ )
    {
        switch( aerodynamicCoefficientInterface_->getIndependentVariableName( i ) )
        {
        //Calculate Mach number if needed.
        case mach_number_dependent:
            aerodynamicCoefficientIndependentVariables_.push_back(
                        aerodynamics::computeMachNumber(
                        currentAirspeed_, atmosphereModel_->getSpeedOfSound(
                            currentAltitude_, currentLongitude_, currentLatitude_, currentTime_ ) ) );
            break;
        //Get angle of attack if needed.
        case angle_of_attack_dependent:

            if( aerodynamicAngleCalculator_== NULL )
            {
                throw std::runtime_error( "Error, aerodynamic angle calculator is null, but require angle of attack" );
            }
            aerodynamicCoefficientIndependentVariables_.push_back(
                        aerodynamicAngleCalculator_->getAerodynamicAngle(
                            reference_frames::angle_of_attack ) );
            break;
        //Get angle of sideslip if needed.
        case angle_of_sideslip_dependent:
            if( aerodynamicAngleCalculator_== NULL )
            {
                throw std::runtime_error( "Error, aerodynamic angle calculator is null, but require angle of sideslip" );
            }
            aerodynamicCoefficientIndependentVariables_.push_back(
                        aerodynamicAngleCalculator_->getAerodynamicAngle(
                            reference_frames::angle_of_sideslip ) );
            break;
        default:
            if( customCoefficientDependencies_.count(
                        aerodynamicCoefficientInterface_->getIndependentVariableName( i ) ) == 0 )
            {
                throw std::runtime_error( "Error, did not recognize aerodynamic coefficient dependency "
                                          + boost::lexical_cast< std::string >(
                                              aerodynamicCoefficientInterface_->getIndependentVariableName( i ) ) );
            }
            else
            {
                aerodynamicCoefficientIndependentVariables_.push_back(
                            customCoefficientDependencies_.at(
                                aerodynamicCoefficientInterface_->getIndependentVariableName( i ) )( ) );
            }
        }
    }
}

<<<<<<< HEAD
}
=======
//! Function to set the angle of attack to trimmed conditions.
boost::shared_ptr< TrimOrientationCalculator > setTrimmedConditions(
        const boost::shared_ptr< FlightConditions > flightConditions )
{
    // Create trim object.
    boost::shared_ptr< TrimOrientationCalculator > trimOrientation =
            boost::make_shared< TrimOrientationCalculator >(
                flightConditions->getAerodynamicCoefficientInterface( ) );

    // Create angle-of-attack function from trim object.
    boost::function< std::vector< double >( ) > untrimmedIndependentVariablesFunction =
            boost::bind( &FlightConditions::getAerodynamicCoefficientIndependentVariables,
                         flightConditions );
    flightConditions->getAerodynamicAngleCalculator( )->setOrientationAngleFunctions(
                boost::bind( &TrimOrientationCalculator::findTrimAngleOfAttackFromFunction, trimOrientation,
                             untrimmedIndependentVariablesFunction ) );

    return trimOrientation;
}

>>>>>>> c6e48577

} // namespace aerodynamics

} // namespace tudat<|MERGE_RESOLUTION|>--- conflicted
+++ resolved
@@ -181,9 +181,6 @@
     }
 }
 
-<<<<<<< HEAD
-}
-=======
 //! Function to set the angle of attack to trimmed conditions.
 boost::shared_ptr< TrimOrientationCalculator > setTrimmedConditions(
         const boost::shared_ptr< FlightConditions > flightConditions )
@@ -204,8 +201,6 @@
     return trimOrientation;
 }
 
->>>>>>> c6e48577
-
 } // namespace aerodynamics
 
 } // namespace tudat