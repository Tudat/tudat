/*    Copyright (c) 2010-2018, Delft University of Technology
 *    All rigths reserved
 *
 *    This file is part of the Tudat. Redistribution and use in source and
 *    binary forms, with or without modification, are permitted exclusively
 *    under the terms of the Modified BSD license. You should have received
 *    a copy of the license with this file. If not, please or visit:
 *    http://tudat.tudelft.nl/LICENSE.
 */

#ifndef TUDAT_FLIGHTCONDITIONS_H
#define TUDAT_FLIGHTCONDITIONS_H

#include <vector>

#include <functional>
#include <boost/bind.hpp>

#include "Tudat/Astrodynamics/Aerodynamics/trimOrientation.h"
#include "Tudat/Astrodynamics/Aerodynamics/aerodynamicCoefficientInterface.h"
#include "Tudat/Astrodynamics/Aerodynamics/atmosphereModel.h"
#include "Tudat/Astrodynamics/BasicAstrodynamics/bodyShapeModel.h"
#include "Tudat/Astrodynamics/ReferenceFrames/aerodynamicAngleCalculator.h"
#include "Tudat/Basics/basicTypedefs.h"

namespace tudat
{

namespace aerodynamics
{

//! Class for calculating aerodynamic flight characteristics of a vehicle during numerical
//! integration, in the absence of an atmosphere.
/*!
 *  Class for calculating aerodynamic flight characteristics of a vehicle during numerical
 *  integration, in the absence of an atmosphere. Class is used to ensure that dependent variables such as altitude, etc.
 *  are only calculated once during each numerical integration step. The get functions of this class are linked to the various
 *  models in the code that subsequently require these values. In the case of atmospheric flight, the AtmosphericFlightConditions
 *  derived class should be used.
 */
class FlightConditions
{
protected:

    //! List of variables that can be computed by flight condition
    enum FlightConditionVariables
    {
        altitude_flight_condition,
        density_flight_condition,
        pressure_flight_condition,
        temperature_flight_condition,
        latitude_flight_condition,
        longitude_flight_condition,
        mach_number_flight_condition,
        speed_of_sound_flight_condition,
        airspeed_flight_condition,
        geodetic_latitude_condition,
        dynamic_pressure_condition,
        aerodynamic_heat_rate
    };

public:

    //! Constructor, sets objects and functions from which relevant environment and state variables are retrieved.
    /*!
     *  Constructor, sets objects and functions from which relevant environment and state variables
     *  are retrieved.
     *  \param shapeModel Model describing the shape of the body w.r.t. which the flight is taking place.
     *  \param aerodynamicAngleCalculator Object from which the aerodynamic/trajectory angles
     *  of the vehicle are calculated.
     */
    FlightConditions( const std::shared_ptr< basic_astrodynamics::BodyShapeModel > shapeModel,
                      const std::shared_ptr< reference_frames::AerodynamicAngleCalculator > aerodynamicAngleCalculator =
            std::shared_ptr< reference_frames::AerodynamicAngleCalculator >( ) );

    //! Destructor
    virtual ~FlightConditions( ){ }

    //! Function to update all flight conditions.
    /*!
     *  Function to update all flight conditions (altitude, etc.) to
     *  current state of vehicle and central body.
     *  \param currentTime Time to which conditions are to be updated.
     */
    virtual void updateConditions( const double currentTime );

    //! Function to retrieve (and compute if necessary) the current altitude
    /*!
     * Function to retrieve (and compute if necessary) the current altitude
     * \return Current altitude
     */
    double getCurrentAltitude( )
    {
        if( scalarFlightConditions_.count( altitude_flight_condition ) == 0 )
        {
            computeAltitude( );
        }
        return scalarFlightConditions_.at( altitude_flight_condition );
    }

    //! Function to retrieve (and compute if necessary) the current longitude
    /*!
     * Function to retrieve (and compute if necessary) the current longitude
     * \return Current longitude
     */
    double getCurrentLongitude( )
    {
        if( scalarFlightConditions_.count( longitude_flight_condition ) == 0 )
        {
            computeLatitudeAndLongitude( );
        }
        return scalarFlightConditions_.at( longitude_flight_condition );
    }

    //! Function to retrieve (and compute if necessary) the current geodetic latitude
    /*!
     * Function to retrieve (and compute if necessary) the current geodetic latitude
     * \return Current geodetic latitude
     */
    double getCurrentGeodeticLatitude( )
    {
        if( scalarFlightConditions_.count( geodetic_latitude_condition ) == 0 )
        {
            computeGeodeticLatitude( );
        }
        return scalarFlightConditions_.at( geodetic_latitude_condition );
    }

    //! Function to return the current time of the AtmosphericFlightConditions
    /*!
     *  Function to return the current time of the AtmosphericFlightConditions.
     *  \return Current time of the AtmosphericFlightConditions
     */
    double getCurrentTime( )
    {
        return currentTime_;
    }

    //! Function to (re)set aerodynamic angle calculator object
    /*!
     *  Function to (re)set aerodynamic angle calculator object
     *  \param aerodynamicAngleCalculator Aerodynamic angle calculator object to set.
     */
    void setAerodynamicAngleCalculator(
            const std::shared_ptr< reference_frames::AerodynamicAngleCalculator >
            aerodynamicAngleCalculator )
    {
        aerodynamicAngleCalculator_ = aerodynamicAngleCalculator;
        bodyCenteredPseudoBodyFixedStateFunction_ = std::bind(
                    &reference_frames::AerodynamicAngleCalculator::getCurrentAirspeedBasedBodyFixedState, aerodynamicAngleCalculator_ );
    }

    //! Function to return aerodynamic angle calculator object
    /*!
     *  Function to return aerodynamic angle calculator object
     *  \return Aerodynamic angle calculator object
     */
    std::shared_ptr< reference_frames::AerodynamicAngleCalculator >
    getAerodynamicAngleCalculator( )
    {
        return aerodynamicAngleCalculator_;
    }

    //! Function to reset the current time of the flight conditions.
    /*!
     *  Function to reset the current time of the flight conditions. This function is typically sused to set the current time
     *  to NaN, indicating the need to recompute all quantities for the next time computation.
     * \param currentTime
     */
    virtual void resetCurrentTime( const double currentTime = TUDAT_NAN )
    {
        currentTime_ = currentTime;

        scalarFlightConditions_.clear( );
        isLatitudeAndLongitudeSet_ = 0;

        aerodynamicAngleCalculator_->resetCurrentTime( currentTime_ );
    }

    //! Function to return current central body-fixed state of vehicle.
    /*!
     *  Function to return central body-fixed state of vehicle.
     *  \return Current central body-fixed state of vehicle.
     */
    Eigen::Vector6d getCurrentBodyCenteredBodyFixedState( )
    {
        return currentBodyCenteredAirspeedBasedBodyFixedState_;
    }

protected:

    //! Function to compute and set the current latitude and longitude
    void computeLatitudeAndLongitude( )
    {
        scalarFlightConditions_[ latitude_flight_condition ] = aerodynamicAngleCalculator_->getAerodynamicAngle(
                    reference_frames::latitude_angle );
        scalarFlightConditions_[ longitude_flight_condition ] = aerodynamicAngleCalculator_->getAerodynamicAngle(
                    reference_frames::longitude_angle );
        isLatitudeAndLongitudeSet_ = 1;
    }

    //! Function to compute and set the current altitude
    void computeAltitude( )
    {
        scalarFlightConditions_[ altitude_flight_condition ] =
                shapeModel_->getAltitude( currentBodyCenteredAirspeedBasedBodyFixedState_.segment( 0, 3 ) );
    }

    //! Function to compute and set the current geodetic latitude.
    void computeGeodeticLatitude( )
    {
        if( !( geodeticLatitudeFunction_ == nullptr ) )
        {
            scalarFlightConditions_[ geodetic_latitude_condition ] = geodeticLatitudeFunction_(
                        currentBodyCenteredAirspeedBasedBodyFixedState_.segment( 0, 3 ) );
        }
        else
        {
            if( scalarFlightConditions_.count( latitude_flight_condition ) == 0 || !isLatitudeAndLongitudeSet_ )
            {
                computeLatitudeAndLongitude( );
            }
            scalarFlightConditions_[ geodetic_latitude_condition ] = scalarFlightConditions_[ latitude_flight_condition ] ;
        }
    }

    //! Name of central body (i.e. body with the atmosphere)
    std::string centralBody_;

    //! Model describing the shape of the body w.r.t. which the flight is taking place.
    const std::shared_ptr< basic_astrodynamics::BodyShapeModel > shapeModel_;

    //! Object from which the aerodynamic/trajectory angles of the vehicle are calculated.
    std::shared_ptr< reference_frames::AerodynamicAngleCalculator > aerodynamicAngleCalculator_;

    //! Function to return the current state of the vehicle in a body-fixed frame.
    std::function< Eigen::Vector6d( ) > bodyCenteredPseudoBodyFixedStateFunction_;

    //! Current state of vehicle in base frame for Body objects.
    Eigen::Vector6d currentBodyCenteredState_;

    //! Current state of vehicle in body-fixed frame.
    Eigen::Vector6d currentBodyCenteredAirspeedBasedBodyFixedState_;

    //! Current time of propagation.
    double currentTime_;

    //! Boolean denoting whether the current latitude and longitude have been computed at current time step
    bool isLatitudeAndLongitudeSet_;

    //! List of atmospheric/flight properties computed at current time step.
    std::map< FlightConditionVariables, double > scalarFlightConditions_;

    //! Function from which to compute the geodetic latitude as function of body-fixed position (empty if equal to
    //! geographic latitude).
    std::function< double( const Eigen::Vector3d& ) > geodeticLatitudeFunction_;

};

//! Class for calculating aerodynamic flight characteristics of a vehicle during numerical
//! integration.
/*!
 *  Class for calculating aerodynamic flight characteristics of a vehicle during numerical
 *  integration. Class is used to ensure that dependent variables such as density, altitude, etc.
 *  are only calculated once during each numerical integration step. The get functions of this class
 *  are linked to the various models in the code that subsequently require these values.
 */
class AtmosphericFlightConditions: public FlightConditions
{

public:

    //! Constructor, sets objects and functions from which relevant environment and state variables are retrieved.
    /*!
     *  Constructor, sets objects and functions from which relevant environment and state variables
     *  are retrieved.
     *  \param atmosphereModel Atmosphere model of atmosphere through which vehicle is flying
     *  \param shapeModel Model describing the shape of the body w.r.t. which the flight is taking place.
     *  \param aerodynamicCoefficientInterface Class from which the aerodynamic (force and moment)
     *  coefficients are retrieved
     *  \param aerodynamicAngleCalculator Object from which the aerodynamic/trajectory angles
     *  of the vehicle are calculated.
     *  \param controlSurfaceDeflectionFunction Function returning control surface deflection, with input the control
     *  surface identifier.
     */
<<<<<<< HEAD
    AtmosphericFlightConditions( const std::shared_ptr< aerodynamics::AtmosphereModel > atmosphereModel,
                      const std::shared_ptr< basic_astrodynamics::BodyShapeModel > shapeModel,
                      const std::shared_ptr< AerodynamicCoefficientInterface >
                      aerodynamicCoefficientInterface,
                      const std::shared_ptr< reference_frames::AerodynamicAngleCalculator >
                      aerodynamicAngleCalculator =
            std::shared_ptr< reference_frames::AerodynamicAngleCalculator >( ),
                      const std::function< double( const std::string& )> controlSurfaceDeflectionFunction =
            std::function< double( const std::string& )>( ) );
=======
    AtmosphericFlightConditions( const boost::shared_ptr< aerodynamics::AtmosphereModel > atmosphereModel,
                                 const boost::shared_ptr< basic_astrodynamics::BodyShapeModel > shapeModel,
                                 const boost::shared_ptr< AerodynamicCoefficientInterface >
                                 aerodynamicCoefficientInterface,
                                 const boost::shared_ptr< reference_frames::AerodynamicAngleCalculator >
                                 aerodynamicAngleCalculator =
            boost::shared_ptr< reference_frames::AerodynamicAngleCalculator >( ),
                                 const boost::function< double( const std::string& )> controlSurfaceDeflectionFunction =
            boost::function< double( const std::string& )>( ) );
>>>>>>> 25c50397

    //! Function to update all flight conditions.
    /*!
     *  Function to update all flight conditions (altitude, density, force coefficients) to
     *  current state of vehicle and central body.
     *  \param currentTime Time to which conditions are to be updated.
     */
    void updateConditions( const double currentTime );

    //! Function to retrieve (and compute if necessary) the current freestream density
    /*!
     * Function to retrieve (and compute if necessary) the current freestream density
     * \return Current freestream density
     */
    double getCurrentDensity( )
    {
        if( scalarFlightConditions_.count( density_flight_condition ) == 0 )
        {
            computeDensity( );
        }
        return scalarFlightConditions_.at( density_flight_condition );
    }

    //! Function to retrieve (and compute if necessary) the current freestream temperature
    /*!
     * Function to retrieve (and compute if necessary) the current freestream temperature
     * \return Current freestream temperature
     */
    double getCurrentFreestreamTemperature( )
    {
        if( scalarFlightConditions_.count( temperature_flight_condition ) == 0 )
        {
            computeTemperature( );
        }
        return scalarFlightConditions_.at( temperature_flight_condition );
    }

    //! Function to retrieve (and compute if necessary) the current freestream dynamic pressure
    /*!
     * Function to retrieve (and compute if necessary) the current freestream dynamic pressure
     * \return Current freestream dynamic pressure
     */
    double getCurrentDynamicPressure( )
    {
        if( scalarFlightConditions_.count( dynamic_pressure_condition ) == 0 )
        {
            computeDynamicPressure( );
        }
        return scalarFlightConditions_.at( dynamic_pressure_condition );
    }

    //! Function to retrieve (and compute if necessary) the current aerodynamic heat rate
    /*!
     * Function to retrieve (and compute if necessary) the current aerodynamic heat rate
     * \return Current aerodynamic heat rate
     */
    double getCurrentAerodynamicHeatRate( )
    {
        if( scalarFlightConditions_.count( aerodynamic_heat_rate ) == 0 )
        {
            computeAerodynamicHeatRate( );
        }
        return scalarFlightConditions_.at( aerodynamic_heat_rate );
    }

    //! Function to retrieve (and compute if necessary) the current freestream pressure
    /*!
     * Function to retrieve (and compute if necessary) the current freestream pressure
     * \return Current freestream dynamic pressure
     */
    double getCurrentPressure( )
    {
        if( scalarFlightConditions_.count( pressure_flight_condition ) == 0 )
        {
            computeFreestreamPressure( );
        }
        return scalarFlightConditions_.at( pressure_flight_condition );
    }

    /*!
     * Function to retrieve (and compute if necessary) the current airspeed
     * \return Current airspeed
     */
    double getCurrentAirspeed( )
    {
        if( scalarFlightConditions_.count( airspeed_flight_condition ) == 0 )
        {
            computeAirspeed( );
        }
        return scalarFlightConditions_.at( airspeed_flight_condition );
    }

    //! Function to retrieve (and compute if necessary) the current speed of sound
    /*!
     * Function to retrieve (and compute if necessary) the current speed of sound
     * \return Current speed of sound
     */
    double getCurrentSpeedOfSound( )
    {
        if( scalarFlightConditions_.count( speed_of_sound_flight_condition ) == 0 )
        {
            computeSpeedOfSound( );
        }
        return scalarFlightConditions_.at( speed_of_sound_flight_condition );
    }

    //! Function to retrieve (and compute if necessary) the current Mach number
    /*!
     * Function to retrieve (and compute if necessary) the current Mach number
     * \return Current Mach number
     */
    double getCurrentMachNumber( )
    {
        if( scalarFlightConditions_.count( mach_number_flight_condition ) == 0 )
        {
            computeMachNumber( );
        }
        return scalarFlightConditions_.at( mach_number_flight_condition );
    }

    //! Function to return atmosphere model object
    /*!
     *  Function to return atmosphere model object
     *  \return Atmosphere model object
     */
    std::shared_ptr< aerodynamics::AtmosphereModel > getAtmosphereModel( ) const
    {
        return atmosphereModel_;
    }

    //! Function to set custom dependency of aerodynamic coefficients
    /*!
     * Function to set custom dependency of aerodynamic coefficients. If needed, the
     * AerodynamicCoefficientsIndependentVariables enum may be expanded to include e.g. control surface deflections, the
     * values of which will then be retrieved from the function set here
     * \param independentVariable Identifier of independent variable
     * \param coefficientDependency Function returning the current value of the independent variable.
     */
    void setAerodynamicCoefficientsIndependentVariableFunction(
            const AerodynamicCoefficientsIndependentVariables independentVariable,
            const std::function< double( ) > coefficientDependency );

    //! Function to return current central body-fixed velocity of vehicle.
    /*!
     *  Function to return central body-fixed velocity of vehicle.
     *  \return Current central body-fixed velocity of vehicle.
     */
    Eigen::Vector3d getCurrentAirspeedBasedVelocity( )
    {
        return currentBodyCenteredAirspeedBasedBodyFixedState_.segment( 3, 3 );
    }

    //! Function to return object from which the aerodynamic coefficients are obtained.
    /*!
     *  Function to return object from which the aerodynamic coefficients are obtained.
     *  \return Object from which the aerodynamic coefficients are obtained.
     */
    std::shared_ptr< AerodynamicCoefficientInterface > getAerodynamicCoefficientInterface( )
    {
        return aerodynamicCoefficientInterface_;
    }

    //! Function to return list of independent variables of the aerodynamic coefficient interface
    /*!
     *  Function to return list of independent variables of the aerodynamic coefficient interface
     *  \return List of independent variables of the aerodynamic coefficient interface
     */
    std::vector< double > getAerodynamicCoefficientIndependentVariables( )
    {
        if( aerodynamicCoefficientIndependentVariables_.size( ) !=
                aerodynamicCoefficientInterface_->getNumberOfIndependentVariables( ) )
        {
            updateAerodynamicCoefficientInput( );
        }

        return aerodynamicCoefficientIndependentVariables_;
    }

    //! Function to return list of independent variables of the control surface aerodynamic coefficient interface
    /*!
     *  Function to return list of independent variables of the control surface aerodynamic coefficient interface
     *  \return List of independent variables of the control surface aerodynamic coefficient interface, with map key
     *  the control surface identifiers.
     */
    std::map< std::string, std::vector< double > > getControlSurfaceAerodynamicCoefficientIndependentVariables( )
    {
        if( controlSurfaceAerodynamicCoefficientIndependentVariables_.size( ) !=
                aerodynamicCoefficientInterface_->getNumberOfControlSurfaces( ) )
        {
            updateAerodynamicCoefficientInput( );
        }

        return controlSurfaceAerodynamicCoefficientIndependentVariables_;
    }

    //! Function to reset the current time of the flight conditions.
    /*!
     *  Function to reset the current time of the flight conditions. This function is typically sused to set the current time
     *  to NaN, indicating the need to recompute all quantities for the next time computation.
     * \param currentTime
     */
    void resetCurrentTime( const double currentTime = TUDAT_NAN )
    {
        currentTime_ = currentTime;

        scalarFlightConditions_.clear( );
        isLatitudeAndLongitudeSet_ = 0;

        aerodynamicAngleCalculator_->resetCurrentTime( currentTime_ );
        aerodynamicCoefficientIndependentVariables_.clear( );
        controlSurfaceAerodynamicCoefficientIndependentVariables_.clear( );
    }

private:

    //! Function to (compute and) retrieve the value of an independent variable of aerodynamic coefficients
    /*!
     * Function to (compute and) retrieve the value of an independent variable of aerodynamic coefficients
     * \param independentVariableType Identifier for type of independent variable
     * \param secondaryIdentifier String used as secondary identifier of independent variable (e.g. control surface name).
     * \return Current value of requested independent variable.
     */
    double getAerodynamicCoefficientIndependentVariable(
            const AerodynamicCoefficientsIndependentVariables independentVariableType,
            const std::string& secondaryIdentifier = "" );

    //! Function to update input to atmosphere model (altitude, as well as latitude and longitude if needed).
    void updateAtmosphereInput( )
    {
        if( ( scalarFlightConditions_.count( latitude_flight_condition ) == 0 ||
              scalarFlightConditions_.count( longitude_flight_condition ) == 0 ) )
        {
            if( updateLatitudeAndLongitudeForAtmosphere_ )
            {
                computeLatitudeAndLongitude( );
            }
            else
            {
                scalarFlightConditions_[ latitude_flight_condition ] = 0.0;
                scalarFlightConditions_[ longitude_flight_condition ] = 0.0;
            }
        }

        if( scalarFlightConditions_.count( altitude_flight_condition ) == 0 )
        {
            computeAltitude( );
        }
    }

    //! Function to compute and set the current freestream density
    void computeDensity( )
    {
        updateAtmosphereInput( );
        scalarFlightConditions_[ density_flight_condition ] =
                atmosphereModel_->getDensity(
                    scalarFlightConditions_.at( altitude_flight_condition ),
                    scalarFlightConditions_.at( longitude_flight_condition ),
                    scalarFlightConditions_.at( latitude_flight_condition ), currentTime_ );
    }

    //! Function to compute and set the current freestream temperature
    void computeTemperature( )
    {
        updateAtmosphereInput( );
        scalarFlightConditions_[ temperature_flight_condition ] =
                atmosphereModel_->getTemperature(
                    scalarFlightConditions_.at( altitude_flight_condition ),
                    scalarFlightConditions_.at( longitude_flight_condition ),
                    scalarFlightConditions_.at( latitude_flight_condition ), currentTime_ );
    }

    //! Function to compute and set the current freestream pressure.
    void computeFreestreamPressure( )
    {
        updateAtmosphereInput( );
        scalarFlightConditions_[ pressure_flight_condition ] =
                atmosphereModel_->getPressure(
                    scalarFlightConditions_.at( altitude_flight_condition ),
                    scalarFlightConditions_.at( longitude_flight_condition ),
                    scalarFlightConditions_.at( latitude_flight_condition ), currentTime_ );
    }


    //! Function to compute and set the current speed of sound
    void computeSpeedOfSound( )
    {
        updateAtmosphereInput( );
        scalarFlightConditions_[ speed_of_sound_flight_condition ]  =
                atmosphereModel_->getSpeedOfSound(
                    scalarFlightConditions_.at( altitude_flight_condition ),
                    scalarFlightConditions_.at( longitude_flight_condition ),
                    scalarFlightConditions_.at( latitude_flight_condition ), currentTime_ );
    }

    //! Function to compute and set the current airspeed
    void computeAirspeed( )
    {
        scalarFlightConditions_[ airspeed_flight_condition ] = currentBodyCenteredAirspeedBasedBodyFixedState_.segment( 3, 3 ).norm( );
    }

    //! Function to compute and set the current freestream dynamic pressure.
    void computeDynamicPressure( )
    {
        double currentAirspeed = getCurrentAirspeed( );
        scalarFlightConditions_[ dynamic_pressure_condition ] = 0.5 *
                getCurrentDensity( ) * currentAirspeed * currentAirspeed;
    }

    //! Function to compute and set the current aerodynamic heat rate.
    void computeAerodynamicHeatRate( )
    {
        double currentAirspeed = getCurrentAirspeed( );
        scalarFlightConditions_[ aerodynamic_heat_rate ] = 0.5 *
                getCurrentDensity( ) * currentAirspeed * currentAirspeed * currentAirspeed;
    }

    //! Function to compute and set the current Mach number.
    void computeMachNumber( )
    {
        scalarFlightConditions_[ mach_number_flight_condition ] =
                getCurrentAirspeed( ) / getCurrentSpeedOfSound( );
    }

    //! Function to update the independent variables of the aerodynamic coefficient interface
    void updateAerodynamicCoefficientInput( );


    //! Atmosphere model of atmosphere through which vehicle is flying
    std::shared_ptr< aerodynamics::AtmosphereModel > atmosphereModel_;

    //! Object from which the aerodynamic coefficients are obtained.
    std::shared_ptr< AerodynamicCoefficientInterface > aerodynamicCoefficientInterface_;

    //! Function returning control surface deflection, with input the control surface identifier.
    std::function< double( const std::string& ) > controlSurfaceDeflectionFunction_;


    //! List of custom functions for aerodynamic coefficient dependencies.
    std::map< AerodynamicCoefficientsIndependentVariables, std::function< double( ) > > customCoefficientDependencies_;

    //! Boolean setting whether latitude and longitude are to be updated by updateConditions().
    bool updateLatitudeAndLongitudeForAtmosphere_;


    //! Current list of independent variables of the aerodynamic coefficient interface
    std::vector< double > aerodynamicCoefficientIndependentVariables_;

    //! List of independent variables of the control surface aerodynamic coefficient interface, with map key
    //! control surface identifiers.
    std::map< std::string, std::vector< double > > controlSurfaceAerodynamicCoefficientIndependentVariables_;
};

} // namespace aerodynamics

} // namespace tudat

#endif // TUDAT_FLIGHTCONDITIONS_H<|MERGE_RESOLUTION|>--- conflicted
+++ resolved
@@ -283,27 +283,16 @@
      *  \param controlSurfaceDeflectionFunction Function returning control surface deflection, with input the control
      *  surface identifier.
      */
-<<<<<<< HEAD
     AtmosphericFlightConditions( const std::shared_ptr< aerodynamics::AtmosphereModel > atmosphereModel,
-                      const std::shared_ptr< basic_astrodynamics::BodyShapeModel > shapeModel,
-                      const std::shared_ptr< AerodynamicCoefficientInterface >
-                      aerodynamicCoefficientInterface,
-                      const std::shared_ptr< reference_frames::AerodynamicAngleCalculator >
-                      aerodynamicAngleCalculator =
+                                 const std::shared_ptr< basic_astrodynamics::BodyShapeModel > shapeModel,
+                                 const std::shared_ptr< AerodynamicCoefficientInterface >
+                                 aerodynamicCoefficientInterface,
+                                 const std::shared_ptr< reference_frames::AerodynamicAngleCalculator >
+                                 aerodynamicAngleCalculator =
             std::shared_ptr< reference_frames::AerodynamicAngleCalculator >( ),
-                      const std::function< double( const std::string& )> controlSurfaceDeflectionFunction =
+                                 const std::function< double( const std::string& )> controlSurfaceDeflectionFunction =
             std::function< double( const std::string& )>( ) );
-=======
-    AtmosphericFlightConditions( const boost::shared_ptr< aerodynamics::AtmosphereModel > atmosphereModel,
-                                 const boost::shared_ptr< basic_astrodynamics::BodyShapeModel > shapeModel,
-                                 const boost::shared_ptr< AerodynamicCoefficientInterface >
-                                 aerodynamicCoefficientInterface,
-                                 const boost::shared_ptr< reference_frames::AerodynamicAngleCalculator >
-                                 aerodynamicAngleCalculator =
-            boost::shared_ptr< reference_frames::AerodynamicAngleCalculator >( ),
-                                 const boost::function< double( const std::string& )> controlSurfaceDeflectionFunction =
-            boost::function< double( const std::string& )>( ) );
->>>>>>> 25c50397
+
 
     //! Function to update all flight conditions.
     /*!
