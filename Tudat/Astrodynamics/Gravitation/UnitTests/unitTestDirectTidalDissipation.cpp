--- conflicted
+++ resolved
@@ -65,16 +65,10 @@
 
     // Define propagation settings.
     const double fixedStepSize = 450.0;
-<<<<<<< HEAD
     std::shared_ptr< IntegratorSettings< > > integratorSettings =
             std::make_shared< RungeKuttaVariableStepSizeSettings< > >
-            ( rungeKuttaVariableStepSize, 0.0, fixedStepSize,
+            ( 0.0, fixedStepSize,
               RungeKuttaCoefficients::rungeKuttaFehlberg78, fixedStepSize, fixedStepSize, 1.0, 1.0);
-=======
-    boost::shared_ptr< IntegratorSettings< > > integratorSettings =
-            boost::make_shared< RungeKuttaVariableStepSizeSettings< > >
-            ( 0.0, fixedStepSize, RungeKuttaCoefficients::rungeKuttaFehlberg78, fixedStepSize, fixedStepSize, 1.0, 1.0 );
->>>>>>> 7a334d32
 
     std::map< double, Eigen::VectorXd > integrationResultWithDissipation;
     std::map< double, Eigen::VectorXd > integrationResultWithDissipationKepler;
@@ -90,31 +84,27 @@
         basic_astrodynamics::AccelerationMap accelerationModelMap = createAccelerationModelsMap(
                     bodyMap, accelerationMap, bodiesToPropagate, centralBodies );
 
-<<<<<<< HEAD
+
+        // Save dependent variables
+        std::vector< std::shared_ptr< SingleDependentVariableSaveSettings > > dependentVariablesToSave;
+        if( usePlanetDissipation )
+        {
+            dependentVariablesToSave.push_back(
+                        std::make_shared< SingleAccelerationDependentVariableSaveSettings >(
+                            direct_tidal_dissipation_in_central_body_acceleration, satelliteToPropagate, "Jupiter" ) );
+        }
+        else
+        {
+            dependentVariablesToSave.push_back(
+                        std::make_shared< SingleAccelerationDependentVariableSaveSettings >(
+                            direct_tidal_dissipation_in_orbiting_body_acceleration, satelliteToPropagate, "Jupiter" ) );
+        }
+
+        std::shared_ptr< DependentVariableSaveSettings > dependentVariableSaveSettings =
+                std::make_shared< DependentVariableSaveSettings >( dependentVariablesToSave, 0 ) ;
+
         std::shared_ptr< TranslationalStatePropagatorSettings< double > > propagatorSettings =
                 std::make_shared< TranslationalStatePropagatorSettings< double > >
-=======
-        // Save dependent variables
-        std::vector< boost::shared_ptr< SingleDependentVariableSaveSettings > > dependentVariablesToSave;
-        if( usePlanetDissipation )
-        {
-            dependentVariablesToSave.push_back(
-                        boost::make_shared< SingleAccelerationDependentVariableSaveSettings >(
-                            direct_tidal_dissipation_in_central_body_acceleration, satelliteToPropagate, "Jupiter" ) );
-        }
-        else
-        {
-            dependentVariablesToSave.push_back(
-                        boost::make_shared< SingleAccelerationDependentVariableSaveSettings >(
-                            direct_tidal_dissipation_in_orbiting_body_acceleration, satelliteToPropagate, "Jupiter" ) );
-        }
-
-        boost::shared_ptr< DependentVariableSaveSettings > dependentVariableSaveSettings =
-                boost::make_shared< DependentVariableSaveSettings >( dependentVariablesToSave, 0 ) ;
-
-        boost::shared_ptr< TranslationalStatePropagatorSettings< double > > propagatorSettings =
-                boost::make_shared< TranslationalStatePropagatorSettings< double > >
->>>>>>> 7a334d32
                 ( centralBodies, accelerationModelMap, bodiesToPropagate, getInitialStatesOfBodies(
                       bodiesToPropagate, centralBodies, bodyMap, initialTime ), finalTime, cowell,
                   dependentVariableSaveSettings );
