/*    Copyright (c) 2010-2017, Delft University of Technology
 *    All rigths reserved
 *
 *    This file is part of the Tudat. Redistribution and use in source and
 *    binary forms, with or without modification, are permitted exclusively
 *    under the terms of the Modified BSD license. You should have received
 *    a copy of the license with this file. If not, please or visit:
 *    http://tudat.tudelft.nl/LICENSE.
 */

#define BOOST_TEST_MAIN

#include <string>
#include <thread>

#include <boost/make_shared.hpp>
#include <boost/test/unit_test.hpp>

#include "Tudat/Mathematics/BasicMathematics/linearAlgebra.h"
#include "Tudat/Astrodynamics/BasicAstrodynamics/physicalConstants.h"
#include "Tudat/Astrodynamics/Ephemerides/compositeEphemeris.h"
#include "Tudat/Basics/testMacros.h"
#include "Tudat/External/SpiceInterface/spiceInterface.h"
#include "Tudat/InputOutput/basicInputOutput.h"

#include "Tudat/SimulationSetup/EnvironmentSetup/body.h"
#include "Tudat/SimulationSetup/EnvironmentSetup/defaultBodies.h"
#include "Tudat/SimulationSetup/EnvironmentSetup/createBodies.h"


namespace tudat
{

namespace unit_tests
{

Eigen::Vector6d getGroundStationPosition(
        const double time )
{
    Eigen::Vector3d nominalPosition;
    nominalPosition << 4194511.7, 1162789.7, 4647362.5;
    Eigen::Vector3d nominalVelocity;
    nominalVelocity << 3.0E-3, -2.3E-3, 2.4E3;
    nominalVelocity /= physical_constants::JULIAN_YEAR;
    return ( Eigen::Vector6d( )<< nominalPosition + time * nominalVelocity, nominalVelocity ).finished( );
}

BOOST_AUTO_TEST_SUITE( test_composite_ephemeris )

//! Test functionality of composite ephemeris. NOTE: Part of the functionality is also tested by test_FrameManager
BOOST_AUTO_TEST_CASE( testCompositeEphemeris )
{
    using namespace tudat::interpolators;
    using namespace tudat::simulation_setup;
    using namespace tudat::ephemerides;

    //Load spice kernels.
    std::string kernelsPath = input_output::getSpiceKernelPath( );
    spice_interface::loadSpiceKernelInTudat( kernelsPath + "de-403-masses.tpc");
    spice_interface::loadSpiceKernelInTudat( kernelsPath + "naif0009.tls");
    spice_interface::loadSpiceKernelInTudat( kernelsPath + "pck00009.tpc");
    spice_interface::loadSpiceKernelInTudat( kernelsPath + "de421.bsp");

    //Define setting for total number of bodies and those which need to be integrated numerically.
    //The first numberOfNumericalBodies from the bodyNames vector will be integrated numerically.

    std::vector< std::string > bodyNames;
    bodyNames.push_back( "Earth" );
    bodyNames.push_back( "Sun" );
    bodyNames.push_back( "Moon" );

    // Specify initial time
    double initialEphemerisTime = 1.0E7;
    double finalEphemerisTime = 1.1E7;
    double maximumTimeStep = 3600.0;

    double buffer = 5.0 * maximumTimeStep;

    // Create bodies needed in simulation
    NamedBodyMap bodyMap = createBodies(
                getDefaultBodySettings( bodyNames,initialEphemerisTime - buffer, finalEphemerisTime + buffer ) );
    setGlobalFrameBodyEphemerides( bodyMap, "SSB", "ECLIPJ2000" );

    // Retrieve Earth state/rotation objects
    boost::shared_ptr< Ephemeris > earthEphemeris = bodyMap.at( "Earth" )->getEphemeris( );
    boost::shared_ptr< RotationalEphemeris > rotationModel = bodyMap.at( "Earth" )->getRotationalEphemeris( );

    // Create reference point CompositeEphemeris objects (double and long double state scalars).
    boost::shared_ptr< Ephemeris > ephemeris1 = createReferencePointEphemeris< double, double >(
                earthEphemeris, rotationModel, &getGroundStationPosition );
    boost::shared_ptr< Ephemeris > ephemeris2 = createReferencePointEphemeris< double, long double >(
                earthEphemeris, rotationModel, &getGroundStationPosition );
    double testTime = 1.05E7;

    // Manually compute double state
<<<<<<< HEAD
    basic_mathematics::Vector6d doubleStateFromDoubleTime;
=======
    Eigen::Vector6d doubleStateFromDoubleTime;
>>>>>>> b9b7e628
    doubleStateFromDoubleTime.segment( 0, 3 ) = earthEphemeris->getCartesianState( testTime ).segment( 0, 3 ) +
            rotationModel->getRotationToBaseFrame( testTime ) * getGroundStationPosition( testTime ).segment( 0, 3 );
    doubleStateFromDoubleTime.segment( 3, 3 ) = earthEphemeris->getCartesianState( testTime ).segment( 3, 3 ) +
            rotationModel->getRotationToBaseFrame( testTime ) * getGroundStationPosition( testTime ).segment( 3, 3 ) +
            rotationModel->getDerivativeOfRotationToBaseFrame( testTime ) *
            getGroundStationPosition( testTime ).segment( 0, 3 );

    // Manually compute long double state
    Eigen::Matrix< long double, 6, 1 > longDoubleStateFromDoubleTime;
    longDoubleStateFromDoubleTime.segment( 0, 3 ) =
            earthEphemeris->getCartesianLongState( testTime ).segment( 0, 3 ) +
            ( rotationModel->getRotationToBaseFrame( testTime ) *
              getGroundStationPosition( testTime ).segment( 0, 3 ) ).cast< long double >( );
    longDoubleStateFromDoubleTime.segment( 3, 3 ) =
            earthEphemeris->getCartesianLongState( testTime ).segment( 3, 3 ) +
            ( rotationModel->getRotationToBaseFrame( testTime ) *
              getGroundStationPosition( testTime ).segment( 3, 3 ) ).cast< long double >( ) +
            ( rotationModel->getDerivativeOfRotationToBaseFrame( testTime ) *
              getGroundStationPosition( testTime ).segment( 0, 3 ) ).cast< long double >( );
    double doubleTolerance = std::numeric_limits< double >::epsilon( );
    double longDoubleTolerance = std::numeric_limits< long double >::epsilon( );


    // Test consistency of manual functions
    TUDAT_CHECK_MATRIX_CLOSE_FRACTION(
                doubleStateFromDoubleTime, longDoubleStateFromDoubleTime.cast< double >( ), doubleTolerance );

    // Test double composte ephemeris
    TUDAT_CHECK_MATRIX_CLOSE_FRACTION(
                ephemeris1->getCartesianState( testTime ),
                doubleStateFromDoubleTime, doubleTolerance );
    TUDAT_CHECK_MATRIX_CLOSE_FRACTION(
                ephemeris1->getCartesianLongState( testTime ),
                doubleStateFromDoubleTime.cast< long double >( ), doubleTolerance );

    // Test long double composte ephemeris, tolerances are not fully met as longDoubleTolerance because rotation is only
    // defined using double state scalars. This is especially influential for the z-components, where the nominal value
    // is much smaller.
    TUDAT_CHECK_MATRIX_CLOSE_FRACTION(
                ephemeris2->getCartesianState( testTime ),
                doubleStateFromDoubleTime, doubleTolerance );
    TUDAT_CHECK_MATRIX_CLOSE_FRACTION(
                ephemeris2->getCartesianLongState( testTime ).segment( 0, 2 ),
                longDoubleStateFromDoubleTime.segment( 0, 2 ), longDoubleTolerance );
    TUDAT_CHECK_MATRIX_CLOSE_FRACTION(
                ephemeris2->getCartesianLongState( testTime ).segment( 2, 1 ),
                longDoubleStateFromDoubleTime.segment( 2, 1 ), ( 1000.0 * longDoubleTolerance ) );
    TUDAT_CHECK_MATRIX_CLOSE_FRACTION(
                ephemeris2->getCartesianLongState( testTime ).segment( 3, 2 ),
                longDoubleStateFromDoubleTime.segment( 3, 2 ), ( 10.0 * longDoubleTolerance ) );
    TUDAT_CHECK_MATRIX_CLOSE_FRACTION(
                ephemeris2->getCartesianLongState( testTime ).segment( 5, 1 ),
                longDoubleStateFromDoubleTime.segment( 5, 1 ), ( 10000.0 * longDoubleTolerance ) );
}

BOOST_AUTO_TEST_SUITE_END( )

}

}<|MERGE_RESOLUTION|>--- conflicted
+++ resolved
@@ -93,11 +93,7 @@
     double testTime = 1.05E7;
 
     // Manually compute double state
-<<<<<<< HEAD
-    basic_mathematics::Vector6d doubleStateFromDoubleTime;
-=======
     Eigen::Vector6d doubleStateFromDoubleTime;
->>>>>>> b9b7e628
     doubleStateFromDoubleTime.segment( 0, 3 ) = earthEphemeris->getCartesianState( testTime ).segment( 0, 3 ) +
             rotationModel->getRotationToBaseFrame( testTime ) * getGroundStationPosition( testTime ).segment( 0, 3 );
     doubleStateFromDoubleTime.segment( 3, 3 ) = earthEphemeris->getCartesianState( testTime ).segment( 3, 3 ) +
