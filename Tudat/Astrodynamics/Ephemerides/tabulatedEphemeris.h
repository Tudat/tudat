--- conflicted
+++ resolved
@@ -166,15 +166,9 @@
             safeInterpolationInterval.first = interpolator_->getIndependentValues( ).at( 0 + numberOfNodes / 2 + 1 );
             safeInterpolationInterval.second = interpolator_->getIndependentValues( ).at(
                         interpolator_->getIndependentValues( ).size( ) - 1 - ( + numberOfNodes / 2 + 1 ) );
-<<<<<<< HEAD
         }
-        else if( boost::dynamic_pointer_cast< interpolators::LagrangeInterpolator< TimeType, StateType, long double > >(
-                     interpolator_ ) != NULL )
-=======
-         }
         else if( std::dynamic_pointer_cast< interpolators::LagrangeInterpolator< TimeType, StateType, long double > >(
                      interpolator_ ) != nullptr )
->>>>>>> 9abe8929
         {
             int numberOfNodes =
                     std::dynamic_pointer_cast< interpolators::LagrangeInterpolator< TimeType, StateType, long double > >(
@@ -238,13 +232,13 @@
 }
 
 template< typename StateScalarType = double, typename TimeType = double >
-boost::shared_ptr< Ephemeris > getTabulatedEphemeris(
-        const boost::shared_ptr< Ephemeris > ephemerisToInterrogate,
+std::shared_ptr< Ephemeris > getTabulatedEphemeris(
+        const std::shared_ptr< Ephemeris > ephemerisToInterrogate,
         const TimeType startTime,
         const TimeType endTime,
         const TimeType timeStep,
-        const boost::shared_ptr< interpolators::InterpolatorSettings > interpolatorSettings =
-        boost::make_shared< interpolators::LagrangeInterpolatorSettings >( 8 ),
+        const std::shared_ptr< interpolators::InterpolatorSettings > interpolatorSettings =
+        std::make_shared< interpolators::LagrangeInterpolatorSettings >( 8 ),
         const std::string referenceFrameOrigin = "SSB",
         const std::string referenceFrameOrientation = "ECLIPJ2000" )
 {
@@ -261,10 +255,10 @@
     }
 
     //! Typedef for state interpolator
-    boost::shared_ptr< interpolators::OneDimensionalInterpolator< TimeType, StateType  > > stateInterpolator =
+    std::shared_ptr< interpolators::OneDimensionalInterpolator< TimeType, StateType  > > stateInterpolator =
             interpolators::createOneDimensionalInterpolator( stateMap, interpolatorSettings );
 
-    return boost::make_shared< TabulatedCartesianEphemeris< StateScalarType, TimeType > >(
+    return std::make_shared< TabulatedCartesianEphemeris< StateScalarType, TimeType > >(
                 stateInterpolator, referenceFrameOrigin, referenceFrameOrientation );
 
 }
