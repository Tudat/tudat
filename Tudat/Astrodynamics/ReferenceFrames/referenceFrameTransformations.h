--- conflicted
+++ resolved
@@ -492,48 +492,27 @@
 Eigen::Quaterniond getEnuLocalVerticalToRotatingPlanetocentricFrameTransformationQuaternion(
         const double longitude, const double latitude );
 
-<<<<<<< HEAD
-=======
 //! Pre-multiplier used to take derivative of rotation matrix about x-axis w.r.t. the rotation angle
->>>>>>> 0fd1331c
 static const Eigen::Matrix3d X_AXIS_ROTATION_MATRIX_DERIVATIVE_PREMULTIPLIER =
         ( Eigen::Matrix3d( )<<
           0.0, 0.0, 0.0,
           0.0, 0.0, 1.0,
           0.0, -1.0, 0.0 ).finished( );
 
-<<<<<<< HEAD
-=======
 //! Pre-multiplier used to take derivative of rotation matrix about y-axis w.r.t. the rotation angle
->>>>>>> 0fd1331c
 static const Eigen::Matrix3d Y_AXIS_ROTATION_MATRIX_DERIVATIVE_PREMULTIPLIER =
         ( Eigen::Matrix3d( )<<
           0.0, 0.0, -1.0,
           0.0, 0.0, 0.0,
           1.0, 0.0, 0.0 ).finished( );
 
-<<<<<<< HEAD
-=======
 //! Pre-multiplier used to take derivative of rotation matrix about z-axis w.r.t. the rotation angle
->>>>>>> 0fd1331c
 static const Eigen::Matrix3d Z_AXIS_ROTATION_MATRIX_DERIVATIVE_PREMULTIPLIER =
         ( Eigen::Matrix3d( )<<
           0.0, 1.0, 0.0,
           -1.0, 0.0, 0.0,
           0.0, 0.0, 0.0 ).finished( );
 
-<<<<<<< HEAD
-Eigen::Matrix3d getDerivativeOfXAxisRotationWrtAngle( const double angle );
-
-Eigen::Matrix3d getDerivativeOfXAxisRotationWrtAngle( const Eigen::Matrix3d& rotationMatrix );
-
-Eigen::Matrix3d getDerivativeOfYAxisRotationWrtAngle( const double angle );
-
-Eigen::Matrix3d getDerivativeOfYAxisRotationWrtAngle( const Eigen::Matrix3d& rotationMatrix );
-
-Eigen::Matrix3d getDerivativeOfZAxisRotationWrtAngle( const double angle );
-
-=======
 //! Function to compute the derivative of a rotation about the x-axis w.r.t. the rotation angle
 /*!
  * Function to compute the derivative of a rotation about the x-axis w.r.t. the rotation angle
@@ -580,7 +559,6 @@
  * \param rotationMatrix Rotation matrix for which partial is to be computed
  * \return Derivative of a rotation about the x-axis w.r.t. the rotation angle
  */
->>>>>>> 0fd1331c
 Eigen::Matrix3d getDerivativeOfZAxisRotationWrtAngle( const Eigen::Matrix3d& rotationMatrix );
 
 } // namespace reference_frames
