--- conflicted
+++ resolved
@@ -72,14 +72,11 @@
     bodyMap[ "Mars" ] = std::make_shared< Body >( );
     bodyMap[ "Mars" ]->setEphemeris( std::make_shared< ephemerides::ConstantEphemeris >(
                                          boost::lambda::constant( Eigen::Vector6d::Zero( ) ) ) );
-<<<<<<< HEAD
     bodyMap[ "Mars" ]->setGravityFieldModel(
-                boost::make_shared< gravitation::GravityFieldModel >(
+                std::make_shared< gravitation::GravityFieldModel >(
                     spice_interface::getBodyGravitationalParameter( "Mars" ) ) );
-    bodyMap[ "Phobos" ] = boost::make_shared< Body >( );
-=======
     bodyMap[ "Phobos" ] = std::make_shared< Body >( );
->>>>>>> daed389b
+
 
     Eigen::Matrix3d phobosInertiaTensor = Eigen::Matrix3d::Zero( );
     phobosInertiaTensor( 0, 0 ) = 0.3615;
@@ -107,7 +104,7 @@
                         phobosCosineGravityFieldCoefficients, phobosSineGravityFieldCoefficients, phobosScaledMeanMomentOfInertia );
 
     bodyMap[ "Phobos" ]->setGravityFieldModel(
-                boost::make_shared< gravitation::SphericalHarmonicsGravityField >(
+                std::make_shared< gravitation::SphericalHarmonicsGravityField >(
                     phobosGravitationalParameter, phobosReferenceRadius, phobosCosineGravityFieldCoefficients,
                     phobosSineGravityFieldCoefficients, "Phobos_Fixed" ) );
 
@@ -132,7 +129,7 @@
     Eigen::Vector6d phobosKeplerElements = Eigen::Vector6d::Zero( );
     phobosKeplerElements( 0 ) = phobosSemiMajorAxis;
 
-    bodyMap[ "Phobos" ]->setEphemeris( boost::make_shared< ephemerides::KeplerEphemeris >(
+    bodyMap[ "Phobos" ]->setEphemeris( std::make_shared< ephemerides::KeplerEphemeris >(
                                            phobosKeplerElements, 0.0, spice_interface::getBodyGravitationalParameter( "Mars" ),
                                            "Mars", "ECLIPJ2000" ) );
 
@@ -945,12 +942,12 @@
         if( torqueType ==  0 )
         {
             torqueMap[ "Phobos" ][ "Mars" ].push_back(
-                        boost::make_shared< TorqueSettings >( second_order_gravitational_torque ) );
+                        std::make_shared< TorqueSettings >( second_order_gravitational_torque ) );
         }
         else
         {
             torqueMap[ "Phobos" ][ "Mars" ].push_back(
-                        boost::make_shared< SphericalHarmonicTorqueSettings >( 2, 2 ) );
+                        std::make_shared< SphericalHarmonicTorqueSettings >( 2, 2 ) );
         }
 
         // Create torque models
@@ -958,14 +955,14 @@
                     bodyMap, torqueMap, bodiesToIntegrate );
 
         // Define integrator settings.
-        boost::shared_ptr< IntegratorSettings< > > integratorSettings =
-                boost::make_shared< IntegratorSettings< > >
+        std::shared_ptr< IntegratorSettings< > > integratorSettings =
+                std::make_shared< IntegratorSettings< > >
                 ( rungeKutta4, initialEphemerisTime, 10.0 );
 
         // Define propagator settings.
-        boost::shared_ptr< RotationalStatePropagatorSettings< double > > propagatorSettings =
-                boost::make_shared< RotationalStatePropagatorSettings< double > >
-                ( torqueModelMap, bodiesToIntegrate, systemInitialState, boost::make_shared< PropagationTimeTerminationSettings >(
+        std::shared_ptr< RotationalStatePropagatorSettings< double > > propagatorSettings =
+                std::make_shared< RotationalStatePropagatorSettings< double > >
+                ( torqueModelMap, bodiesToIntegrate, systemInitialState, std::make_shared< PropagationTimeTerminationSettings >(
                       finalEphemerisTime ) );
 
         // Propagate dynamics
@@ -974,7 +971,7 @@
 
 
         // Retrieve Phobos rotation model with reset rotational state
-        boost::shared_ptr< RotationalEphemeris > phobosRotationalEphemeris = bodyMap[ "Phobos" ]->getRotationalEphemeris( );
+        std::shared_ptr< RotationalEphemeris > phobosRotationalEphemeris = bodyMap[ "Phobos" ]->getRotationalEphemeris( );
 
         // Declare vectors/matrices to be used in test
         Eigen::Vector3d currentRotationalVelocityInBaseFrame, currentRotationalVelocityInTargetFrame,
