--- conflicted
+++ resolved
@@ -461,13 +461,8 @@
             BOOST_CHECK_SMALL(
                         std::fabs( momentCoefficients( 2 ) ), 1.0E-14 );
 
-<<<<<<< HEAD
-
         }
-=======
->>>>>>> 410512f5
     }
-
 }
 
 BOOST_AUTO_TEST_SUITE_END( )
