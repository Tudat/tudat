/*    Copyright (c) 2010-2018, Delft University of Technology
 *    All rigths reserved
 *
 *    This file is part of the Tudat. Redistribution and use in source and
 *    binary forms, with or without modification, are permitted exclusively
 *    under the terms of the Modified BSD license. You should have received
 *    a copy of the license with this file. If not, please or visit:
 *    http://tudat.tudelft.nl/LICENSE.
 */

#include <boost/make_shared.hpp>

#include "Tudat/Astrodynamics/Propagators/stateTransitionMatrixInterface.h"

namespace tudat
{

namespace propagators
{

//! Function to reset the state transition and sensitivity matrix interpolators
void SingleArcCombinedStateTransitionAndSensitivityMatrixInterface::updateMatrixInterpolators(
        const boost::shared_ptr< interpolators::OneDimensionalInterpolator< double, Eigen::MatrixXd > >
        stateTransitionMatrixInterpolator,
        const boost::shared_ptr< interpolators::OneDimensionalInterpolator< double, Eigen::MatrixXd > >
        sensitivityMatrixInterpolator )
{
    stateTransitionMatrixInterpolator_ = stateTransitionMatrixInterpolator;
    sensitivityMatrixInterpolator_ = sensitivityMatrixInterpolator;
}

//! Function to get the concatenated state transition and sensitivity matrix at a given time.
Eigen::MatrixXd SingleArcCombinedStateTransitionAndSensitivityMatrixInterface::getCombinedStateTransitionAndSensitivityMatrix(
        const double evaluationTime )
{
    combinedStateTransitionMatrix_.setZero( );

    // Set Phi and S matrices.
    combinedStateTransitionMatrix_.block( 0, 0, stateTransitionMatrixSize_, stateTransitionMatrixSize_ ) =
            stateTransitionMatrixInterpolator_->interpolate( evaluationTime );

    if( sensitivityMatrixSize_ > 0 )
    {
        combinedStateTransitionMatrix_.block( 0, stateTransitionMatrixSize_, stateTransitionMatrixSize_, sensitivityMatrixSize_ )=
                sensitivityMatrixInterpolator_->interpolate( evaluationTime );
    }

    return combinedStateTransitionMatrix_;
}

//! Constructor
MultiArcCombinedStateTransitionAndSensitivityMatrixInterface::MultiArcCombinedStateTransitionAndSensitivityMatrixInterface(
        const std::vector< boost::shared_ptr< interpolators::OneDimensionalInterpolator< double, Eigen::MatrixXd > > >
        stateTransitionMatrixInterpolators,
        const std::vector< boost::shared_ptr< interpolators::OneDimensionalInterpolator< double, Eigen::MatrixXd > > >
        sensitivityMatrixInterpolators,
        const std::vector< double >& arcStartTimes,
        const int numberOfInitialDynamicalParameters,
        const int numberOfParameters ):
    CombinedStateTransitionAndSensitivityMatrixInterface( numberOfInitialDynamicalParameters, numberOfParameters ),
    stateTransitionMatrixInterpolators_( stateTransitionMatrixInterpolators ),
    sensitivityMatrixInterpolators_( sensitivityMatrixInterpolators ),
    arcStartTimes_( arcStartTimes )
{
    numberOfStateArcs_ = arcStartTimes_.size( );

    sensitivityMatrixSize_ = numberOfParameters - numberOfStateArcs_ * stateTransitionMatrixSize_;

    if( stateTransitionMatrixInterpolators_.size( ) != sensitivityMatrixInterpolators_.size( ) ||
            stateTransitionMatrixInterpolators_.size( ) != static_cast< unsigned int >( numberOfStateArcs_ ) )
    {
        throw std::runtime_error(
                    "Error when making multi arc state transition and sensitivity interface, vector sizes are inconsistent" );
    }

    std::vector< double > arcSplitTimes = arcStartTimes_;
    arcSplitTimes.push_back(  std::numeric_limits< double >::max( ));
    lookUpscheme_ = boost::make_shared< interpolators::HuntingAlgorithmLookupScheme< double > >(
                arcSplitTimes );
}

//! Function to reset the state transition and sensitivity matrix interpolators
void MultiArcCombinedStateTransitionAndSensitivityMatrixInterface::updateMatrixInterpolators(
        const std::vector< boost::shared_ptr< interpolators::OneDimensionalInterpolator< double, Eigen::MatrixXd > > >
        stateTransitionMatrixInterpolators,
        const std::vector< boost::shared_ptr< interpolators::OneDimensionalInterpolator< double, Eigen::MatrixXd > > >
        sensitivityMatrixInterpolators,
        const std::vector< double >& arcStartTimes )
{
    stateTransitionMatrixInterpolators_ = stateTransitionMatrixInterpolators;
    sensitivityMatrixInterpolators_ = sensitivityMatrixInterpolators;
    arcStartTimes_ =  arcStartTimes;

    if( stateTransitionMatrixInterpolators_.size( ) != sensitivityMatrixInterpolators_.size( ) ||
            stateTransitionMatrixInterpolators_.size( ) != static_cast< unsigned int >( numberOfStateArcs_ ) )
    {
        throw std::runtime_error(
                    "Error when resetting multi arc state transition and sensitivity interface, vector sizes are inconsistent." );
    }

    std::vector< double > arcSplitTimes = arcStartTimes_;
    arcSplitTimes.push_back( std::numeric_limits< double >::max( ) );

    lookUpscheme_ = boost::make_shared< interpolators::HuntingAlgorithmLookupScheme< double > >(
                arcSplitTimes );
}

//! Function to get the concatenated single-arc state transition and sensitivity matrix at a given time.
Eigen::MatrixXd MultiArcCombinedStateTransitionAndSensitivityMatrixInterface::getCombinedStateTransitionAndSensitivityMatrix(
        const double evaluationTime )
{
    Eigen::MatrixXd combinedStateTransitionMatrix = Eigen::MatrixXd::Zero(
                stateTransitionMatrixSize_, stateTransitionMatrixSize_ + sensitivityMatrixSize_ );

    int currentArc = lookUpscheme_->findNearestLowerNeighbour( evaluationTime );

    // Set Phi and S matrices.
    combinedStateTransitionMatrix.block( 0, 0, stateTransitionMatrixSize_, stateTransitionMatrixSize_ ) =
            stateTransitionMatrixInterpolators_.at( currentArc )->interpolate( evaluationTime );
    combinedStateTransitionMatrix.block( 0, stateTransitionMatrixSize_, stateTransitionMatrixSize_, sensitivityMatrixSize_ ) =
            sensitivityMatrixInterpolators_.at( currentArc )->interpolate( evaluationTime );
    return combinedStateTransitionMatrix;
}

//! Function to get the concatenated state transition matrices for each arc and sensitivity matrix at a given time.
Eigen::MatrixXd MultiArcCombinedStateTransitionAndSensitivityMatrixInterface::getFullCombinedStateTransitionAndSensitivityMatrix(
        const double evaluationTime )
{
    Eigen::MatrixXd combinedStateTransitionMatrix = Eigen::MatrixXd::Zero(
                stateTransitionMatrixSize_, numberOfStateArcs_ * stateTransitionMatrixSize_ + sensitivityMatrixSize_ );

    int currentArc = lookUpscheme_->findNearestLowerNeighbour( evaluationTime );

    // Set Phi and S matrices of current arc.
    combinedStateTransitionMatrix.block( 0, currentArc * stateTransitionMatrixSize_, stateTransitionMatrixSize_, stateTransitionMatrixSize_ ) =
            stateTransitionMatrixInterpolators_.at( currentArc )->interpolate( evaluationTime );
<<<<<<< HEAD

    combinedStateTransitionMatrix.block(
                0, numberOfStateArcs_ * stateTransitionMatrixSize_, stateTransitionMatrixSize_, sensitivityMatrixSize_ ) =
            sensitivityMatrixInterpolators_.at( currentArc )->interpolate( evaluationTime );

    return combinedStateTransitionMatrix;
}

std::pair< int, double > MultiArcCombinedStateTransitionAndSensitivityMatrixInterface::getCurrentArc( const double evaluationTime )
{
    int currentArc =  lookUpscheme_->findNearestLowerNeighbour( evaluationTime );
    return std::make_pair( currentArc, arcStartTimes_.at( currentArc ) );
}

//! Function to get the concatenated state transition and sensitivity matrix at a given time.
Eigen::MatrixXd HybridArcCombinedStateTransitionAndSensitivityMatrixInterface::getCombinedStateTransitionAndSensitivityMatrix(
        const double evaluationTime )
{
    std::pair< int, double >  currentArc = multiArcInterface_->getCurrentArc( evaluationTime );
    Eigen::MatrixXd combinedStateTransitionMatrix = Eigen::MatrixXd::Zero(
                stateTransitionMatrixSize_, stateTransitionMatrixSize_ + sensitivityMatrixSize_ );

    // Get single-arc matrices
    Eigen::MatrixXd singleArcStateTransition = singleArcInterface_->getCombinedStateTransitionAndSensitivityMatrix(
                evaluationTime );

    // Get single-arc matrices at current arc start
    Eigen::MatrixXd singleArcStateTransitionAtArcStart = singleArcInterface_->getCombinedStateTransitionAndSensitivityMatrix(
                currentArc.second );

    // Get multi-arc matrices
    Eigen::MatrixXd multiArcStateTransition = multiArcInterface_->getCombinedStateTransitionAndSensitivityMatrix(
                evaluationTime );

    // Set single-arc block
    combinedStateTransitionMatrix.block( 0, 0, singleArcStateSize_, singleArcStateSize_ ) =
            singleArcStateTransition.block( 0, 0, singleArcStateSize_, singleArcStateSize_ );

    // Set multi-arc block
    combinedStateTransitionMatrix.block(
                singleArcStateSize_, singleArcStateSize_, originalMultiArcStateSize_,
                originalMultiArcStateSize_ ) =
            multiArcStateTransition.block(
                singleArcStateSize_, singleArcStateSize_, originalMultiArcStateSize_,
                originalMultiArcStateSize_ );

    // Set coupled block
    combinedStateTransitionMatrix.block(
                singleArcStateSize_, 0, originalMultiArcStateSize_,
                singleArcStateSize_ ) =
            multiArcStateTransition.block(
                singleArcStateSize_, 0, originalMultiArcStateSize_,
                singleArcStateSize_ ) * singleArcStateTransitionAtArcStart.block(
                0, 0, singleArcStateSize_, singleArcStateSize_ );

    // Set sensitivity block
    combinedStateTransitionMatrix.block( 0, multiArcStateSize_, singleArcStateSize_, sensitivityMatrixSize_ ) =
            singleArcStateTransition.block( 0, singleArcStateSize_, singleArcStateSize_, sensitivityMatrixSize_ );
    combinedStateTransitionMatrix.block(
                singleArcStateSize_, multiArcStateSize_, originalMultiArcStateSize_, sensitivityMatrixSize_ ) =
            multiArcStateTransition.block(
                singleArcStateSize_, multiArcStateSize_, originalMultiArcStateSize_, sensitivityMatrixSize_ );

    return combinedStateTransitionMatrix;

}

//! Function to get the full concatenated state transition and sensitivity matrix at a given time.
Eigen::MatrixXd HybridArcCombinedStateTransitionAndSensitivityMatrixInterface::getFullCombinedStateTransitionAndSensitivityMatrix(
        const double evaluationTime )
{
    Eigen::MatrixXd combinedStateTransitionMatrix = Eigen::MatrixXd::Zero(
                stateTransitionMatrixSize_,
                singleArcStateSize_ + numberOfMultiArcs_ * multiArcStateSize_ + sensitivityMatrixSize_ );

    std::pair< int, double >  currentArc = multiArcInterface_->getCurrentArc( evaluationTime );

    // Get single-arc matrices
    Eigen::MatrixXd singleArcStateTransition = singleArcInterface_->getCombinedStateTransitionAndSensitivityMatrix(
                evaluationTime );

    // Get single-arc matrices at current arc start
    Eigen::MatrixXd singleArcStateTransitionAtArcStart = singleArcInterface_->getCombinedStateTransitionAndSensitivityMatrix(
                currentArc.second );

    // Get multi-arc matrices
    Eigen::MatrixXd multiArcStateTransition = multiArcInterface_->getCombinedStateTransitionAndSensitivityMatrix(
                evaluationTime );

    // Set single-arc block
    combinedStateTransitionMatrix.block( 0, 0, singleArcStateSize_, singleArcStateSize_ ) =
            singleArcStateTransition.block( 0, 0, singleArcStateSize_, singleArcStateSize_ );

    // Set multi-arc block
    combinedStateTransitionMatrix.block(
                singleArcStateSize_, singleArcStateSize_ + currentArc.first * originalMultiArcStateSize_,
                originalMultiArcStateSize_,  originalMultiArcStateSize_ ) =
            multiArcStateTransition.block(
                singleArcStateSize_, singleArcStateSize_,
                originalMultiArcStateSize_, originalMultiArcStateSize_ );

    // Set coupled block
    combinedStateTransitionMatrix.block(
                singleArcStateSize_, 0,
                originalMultiArcStateSize_, singleArcStateSize_ ) =
            multiArcStateTransition.block(
                singleArcStateSize_, 0,
                originalMultiArcStateSize_,  singleArcStateSize_ ) * singleArcStateTransitionAtArcStart.block(
                0, 0, singleArcStateSize_, singleArcStateSize_ );

    // Set sensitivity block
    combinedStateTransitionMatrix.block(
                0, singleArcStateSize_ + numberOfMultiArcs_ * originalMultiArcStateSize_,
                singleArcStateSize_, sensitivityMatrixSize_ ) =
            singleArcStateTransition.block( 0, singleArcStateSize_, singleArcStateSize_, sensitivityMatrixSize_ );
    combinedStateTransitionMatrix.block(
                singleArcStateSize_, singleArcStateSize_ + numberOfMultiArcs_ * originalMultiArcStateSize_,
                originalMultiArcStateSize_, sensitivityMatrixSize_ ) =
            multiArcStateTransition.block(
                singleArcStateSize_, multiArcStateSize_, originalMultiArcStateSize_, sensitivityMatrixSize_ );
=======
    combinedStateTransitionMatrix.block(
                0, numberOfStateArcs_ * stateTransitionMatrixSize_, stateTransitionMatrixSize_, sensitivityMatrixSize_ ) =
            sensitivityMatrixInterpolators_.at( currentArc )->interpolate( evaluationTime );
>>>>>>> d29d9096

    return combinedStateTransitionMatrix;
}

}

}
<|MERGE_RESOLUTION|>--- conflicted
+++ resolved
@@ -134,7 +134,6 @@
     // Set Phi and S matrices of current arc.
     combinedStateTransitionMatrix.block( 0, currentArc * stateTransitionMatrixSize_, stateTransitionMatrixSize_, stateTransitionMatrixSize_ ) =
             stateTransitionMatrixInterpolators_.at( currentArc )->interpolate( evaluationTime );
-<<<<<<< HEAD
 
     combinedStateTransitionMatrix.block(
                 0, numberOfStateArcs_ * stateTransitionMatrixSize_, stateTransitionMatrixSize_, sensitivityMatrixSize_ ) =
@@ -255,15 +254,10 @@
                 originalMultiArcStateSize_, sensitivityMatrixSize_ ) =
             multiArcStateTransition.block(
                 singleArcStateSize_, multiArcStateSize_, originalMultiArcStateSize_, sensitivityMatrixSize_ );
-=======
-    combinedStateTransitionMatrix.block(
-                0, numberOfStateArcs_ * stateTransitionMatrixSize_, stateTransitionMatrixSize_, sensitivityMatrixSize_ ) =
-            sensitivityMatrixInterpolators_.at( currentArc )->interpolate( evaluationTime );
->>>>>>> d29d9096
-
-    return combinedStateTransitionMatrix;
-}
-
-}
-
-}
+
+    return combinedStateTransitionMatrix;
+}
+
+}
+
+}
