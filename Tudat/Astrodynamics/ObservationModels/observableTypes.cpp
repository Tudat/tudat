--- conflicted
+++ resolved
@@ -36,11 +36,6 @@
     case position_observable:
         observableName = "CartesianPosition";
         break;
-<<<<<<< HEAD
-    case oneWayDoppler:
-        observableName = "OneWayDoppler";
-        break;
-=======
     case one_way_doppler:
         observableName = "OneWayDoppler";
         break;
@@ -80,7 +75,6 @@
         observableName = numberOfWays + "WayRange";
         break;
     }
->>>>>>> a335daa5
     default:
         std::string errorMessage =
                 "Error, could not find observable type "+ boost::lexical_cast< std::string >( observableType ) +
@@ -109,9 +103,6 @@
     }
     else if( observableName ==  "OneWayDoppler" )
     {
-<<<<<<< HEAD
-        observableType = oneWayDoppler;
-=======
         observableType = one_way_doppler;
     }
     else if( observableName ==  "TwoWayDoppler" )
@@ -121,7 +112,6 @@
     else if( observableName ==  "OneWayDifferencedRange" )
     {
         observableType = one_way_differenced_range;
->>>>>>> a335daa5
     }
     else
     {
@@ -211,38 +201,27 @@
             throw std::runtime_error( errorMessage );
         }
         break;
-<<<<<<< HEAD
-    case oneWayDoppler:
-=======
     case two_way_doppler:
->>>>>>> a335daa5
-        switch( linkEndType )
-        {
-        case transmitter:
-            linkEndIndices.push_back( 0 );
-            break;
-<<<<<<< HEAD
-        case receiver:
-            linkEndIndices.push_back( 1 );
-=======
+        switch( linkEndType )
+        {
+        case transmitter:
+            linkEndIndices.push_back( 0 );
+            break;
         case reflector1:
             linkEndIndices.push_back( 1 );
             linkEndIndices.push_back( 2 );
             break;
         case receiver:
             linkEndIndices.push_back( 3 );
->>>>>>> a335daa5
-            break;
-        default:
-            std::string errorMessage =
-                    "Error, could not find link end type index for link end " +
-                    boost::lexical_cast< std::string >( linkEndType ) + " of observable " +
-                    boost::lexical_cast< std::string >( observableType );
-            throw std::runtime_error( errorMessage );
-        }
-        break;
-<<<<<<< HEAD
-=======
+            break;
+        default:
+            std::string errorMessage =
+                    "Error, could not find link end type index for link end " +
+                    boost::lexical_cast< std::string >( linkEndType ) + " of observable " +
+                    boost::lexical_cast< std::string >( observableType );
+            throw std::runtime_error( errorMessage );
+        }
+        break;
     case one_way_differenced_range:
         switch( linkEndType )
         {
@@ -261,7 +240,6 @@
                     boost::lexical_cast< std::string >( observableType );
             throw std::runtime_error( errorMessage );        }
         break;
->>>>>>> a335daa5
     case angular_position:
         switch( linkEndType )
         {
