/*    Copyright (c) 2010-2018, Delft University of Technology
 *    All rigths reserved
 *
 *    This file is part of the Tudat. Redistribution and use in source and
 *    binary forms, with or without modification, are permitted exclusively
 *    under the terms of the Modified BSD license. You should have received
 *    a copy of the license with this file. If not, please or visit:
 *    http://tudat.tudelft.nl/LICENSE.
 */

#include <limits>
#include <string>
#include <vector>

#include <boost/test/unit_test.hpp>
#include <boost/make_shared.hpp>
#include <boost/lambda/lambda.hpp>

#include "Tudat/Basics/testMacros.h"

#include "Tudat/InputOutput/basicInputOutput.h"
#include "Tudat/External/SpiceInterface/spiceInterface.h"

#include "Tudat/Astrodynamics/BasicAstrodynamics/sphericalBodyShapeModel.h"
#include "Tudat/Astrodynamics/Ephemerides/constantEphemeris.h"
#include "Tudat/Astrodynamics/ObservationModels/lightTimeSolution.h"
#include "Tudat/Astrodynamics/ObservationModels/oneWayRangeObservationModel.h"
#include "Tudat/Astrodynamics/OrbitDetermination/EstimatableParameters/constantRotationRate.h"
#include "Tudat/Astrodynamics/OrbitDetermination/EstimatableParameters/constantRotationalOrientation.h"
#include "Tudat/SimulationSetup/EstimationSetup/createObservationPartials.h"
#include "Tudat/Astrodynamics/OrbitDetermination/ObservationPartials/UnitTests/numericalObservationPartial.h"
#include "Tudat/SimulationSetup/EnvironmentSetup/createGroundStations.h"
#include "Tudat/SimulationSetup/EnvironmentSetup/defaultBodies.h"

namespace tudat
{
namespace unit_tests
{

using namespace tudat::gravitation;
using namespace tudat::ephemerides;
using namespace tudat::observation_models;
using namespace tudat::simulation_setup;
using namespace tudat::spice_interface;
using namespace tudat::observation_partials;
using namespace tudat::estimatable_parameters;

//! Function to create environment for general observation partial tests.
NamedBodyMap setupEnvironment( const std::vector< LinkEndId > groundStations,
                               const double initialEphemerisTime = 1.0E7,
                               const double finalEphemerisTime = 1.2E7,
                               const double stateEvaluationTime = 0.0,
                               const bool useConstantEphemerides = 1,
                               const double gravitationalParameterScaling = 1.0,
                               const bool useConstantRotationalEphemeris = false );

//! Function to create estimated parameters for general observation partial tests.
std::shared_ptr< EstimatableParameterSet< double > > createEstimatableParameters(
        const NamedBodyMap& bodyMap, const double initialTime,
        const bool useEquivalencePrincipleParameter = false,
        const bool useRotationalStateAsParameter = false );

//! Function to compute numerical partials w.r.t. constant body states for general observation partial tests.
Eigen::Matrix< double, Eigen::Dynamic, 3 > calculatePartialWrtConstantBodyState(
        const std::string& bodyName, const NamedBodyMap& bodyMap, const Eigen::Vector3d& bodyPositionVariation,
        const std::function< Eigen::VectorXd( const double ) > observationFunction,
        const double observationTime, const int observableSize );

//! Function to compute numerical partials w.r.t. constant body orientation for general observation partial tests.
Eigen::MatrixXd calculateChangeDueToConstantBodyOrientation(
        const std::string& bodyName, const NamedBodyMap& bodyMap, const Eigen::Vector4d& bodyQuaternionVariation,
        const std::function< Eigen::VectorXd( const double ) > observationFunction, const double observationTime,
        const int observableSize,
        std::vector< Eigen::Vector4d >& appliedQuaternionPerturbation );

//! Function to compute numerical partials w.r.t. constant body angular velocity for general observation partial tests.
Eigen::Matrix< double, Eigen::Dynamic, 3 > calculatePartialWrtConstantBodyAngularVelocityVector(
        const std::string& bodyName, const NamedBodyMap& bodyMap, const Eigen::Vector3d& bodyRotationVariation,
        const std::function< Eigen::VectorXd( const double ) > observationFunction, const double observationTime,
        const int observableSize );

//! Function to compute numerical partials w.r.t. constant body states for general observation partial tests.
Eigen::Matrix< double, Eigen::Dynamic, 3 > calculatePartialWrtConstantBodyVelocity(
        const std::string& bodyName, const NamedBodyMap& bodyMap, const Eigen::Vector3d& bodyVelocityVariation,
        const std::function< Eigen::VectorXd( const double ) > observationFunction, const double observationTime,
        const int observableSize );

//! Function to compute numerical partials w.r.t. double parameters for general observation partial tests.
std::vector< Eigen::VectorXd > calculateNumericalPartialsWrtDoubleParameters(
        const std::vector< std::shared_ptr< EstimatableParameter< double > > >& doubleParameters,
        const std::vector< std::function< void( ) > > updateFunctions,
        const std::vector< double >& parameterPerturbations,
        const std::function< Eigen::VectorXd( const double ) > observationFunction,
        const double observationTime );

//! Function to compute numerical partials w.r.t. vector parameters for general observation partial tests.
std::vector< Eigen::MatrixXd > calculateNumericalPartialsWrtVectorParameters(
        const std::vector< std::shared_ptr< EstimatableParameter< Eigen::VectorXd > > >& vectorParameters,
        const std::vector< std::function< void( ) > > updateFunctions,
        const std::vector< Eigen::VectorXd >& parameterPerturbations,
        const std::function< Eigen::VectorXd( const double ) > observationFunction,
        const double observationTime );

//! Function to compute analytical partials w.r.t. estimated parameters for general observation partial tests.
template< int ObservableSize >
std::vector< std::vector< std::pair< Eigen::Matrix< double, ObservableSize, Eigen::Dynamic >, double > > >
calculateAnalyticalPartials(
        const std::map< std::pair< int, int >, std::shared_ptr< ObservationPartial< ObservableSize > > >& partialObjectList,
        const std::vector< Eigen::Vector6d >& states,
        const std::vector< double >& times,
        const LinkEndType linkEndOfFixedTime,
        const Eigen::Matrix< double, ObservableSize, Eigen::Dynamic > currentObservation =
        Eigen::Matrix< double, ObservableSize, Eigen::Dynamic >::Constant( ObservableSize, TUDAT_NAN ) )
{
    std::vector< std::vector< std::pair< Eigen::Matrix< double, ObservableSize, Eigen::Dynamic >, double > > > partialList;

    for( typename std::map< std::pair< int, int >,
         std::shared_ptr< ObservationPartial< ObservableSize > > >::const_iterator partialIterator =
         partialObjectList.begin( ); partialIterator != partialObjectList.end( ); partialIterator++ )
    {
        partialList.push_back( partialIterator->second->calculatePartial( states, times, linkEndOfFixedTime, currentObservation ) );
    }
    return partialList;
}

//! Function to retrieve times associated with partial derivatives for general observation partial tests.
std::vector< std::vector< double > > getAnalyticalPartialEvaluationTimes(
        const LinkEnds& linkEnds,
        const ObservableType observableType,
        const std::vector< double >& linkEndTimes,
        const std::shared_ptr< EstimatableParameterSet< double > >& estimatedParameters );

//! Generalized test function for partial derivatives of observations
template< int ObservableSize = 1 >
void testObservationPartials(
        const std::shared_ptr< ObservationModel< ObservableSize, double, double > > observationModel,
        NamedBodyMap& bodyMap,
        const std::shared_ptr< EstimatableParameterSet< double > > fullEstimatableParameterSet,
        const LinkEnds& linkEnds, const ObservableType observableType,
        const double tolerance = 1.0E-6,
        const bool testPositionPartial = 1,
        const bool testParameterPartial = 1,
        const double positionPerturbationMultiplier = 1.0,
        const Eigen::VectorXd parameterPerturbationMultipliers = Eigen::VectorXd::Constant( 4, 1.0 ) )
{

    // Retrieve double and vector parameters and estimate body states
    std::vector< std::string > bodiesWithEstimatedTranslationalState =
            estimatable_parameters::getListOfBodiesToEstimate(
                fullEstimatableParameterSet ).at( propagators::translational_state );
    int numberOfBodiesWithEstimatedTranslationalState =
            bodiesWithEstimatedTranslationalState.size( );

    std::vector< std::string > bodiesWithEstimatedRotationalState;
    if( estimatable_parameters::getListOfBodiesToEstimate(
                fullEstimatableParameterSet ).count( propagators::rotational_state ) > 0 )
    {
        bodiesWithEstimatedRotationalState =
                estimatable_parameters::getListOfBodiesToEstimate(
                    fullEstimatableParameterSet ).at( propagators::rotational_state );
    }

    std::vector< std::shared_ptr< EstimatableParameter< double > > > doubleParameterVector =
            fullEstimatableParameterSet->getEstimatedDoubleParameters( );
    std::vector< std::shared_ptr< EstimatableParameter< Eigen::VectorXd > > > vectorParameterVector =
            fullEstimatableParameterSet->getEstimatedVectorParameters( );

    // Create observation partials.
    std::map< LinkEnds, std::shared_ptr< ObservationModel< ObservableSize > > > observationModelList;
    observationModelList[ linkEnds ] = observationModel;

    std::shared_ptr< ObservationPartialCreator< ObservableSize, double, double > > observationPartialCreator =
            std::make_shared< ObservationPartialCreator< ObservableSize, double, double > >( );
    std::pair< std::map< std::pair< int, int >, std::shared_ptr< ObservationPartial< ObservableSize > > >,
            std::shared_ptr< PositionPartialScaling > > fullAnalyticalPartialSet =
            observationPartialCreator->createObservationPartials(
                observableType, observationModelList, bodyMap, fullEstimatableParameterSet ).begin( )->second;
    std::shared_ptr< PositionPartialScaling > positionPartialScaler = fullAnalyticalPartialSet.second;


    // Iterate over link ends, compute and test partials for observable referenced at each link end.
    for( LinkEnds::const_iterator linkEndIterator = linkEnds.begin( ); linkEndIterator != linkEnds.end( );
         linkEndIterator++ )
    {
        std::cout << "============================ REFERENCE LINK END =============" << linkEndIterator->first << std::endl;
        // Evaluate nominal observation values
        std::vector< Eigen::Vector6d > vectorOfStates;
        std::vector< double > vectorOfTimes;
        double observationTime = 1.1E7;
        Eigen::VectorXd currentObservation = observationModel->computeObservationsWithLinkEndData(
                    observationTime, linkEndIterator->first, vectorOfTimes, vectorOfStates );

        // Calculate analytical observation partials.
        if( positionPartialScaler != NULL )
        {
            positionPartialScaler->update( vectorOfStates, vectorOfTimes, static_cast< LinkEndType >( linkEndIterator->first ),
                                           currentObservation );
        }

        typedef std::vector< std::pair< Eigen::Matrix< double, ObservableSize, Eigen::Dynamic >, double > >
                ObservationPartialReturnType;
        std::vector< ObservationPartialReturnType > analyticalObservationPartials =
                calculateAnalyticalPartials< ObservableSize >(
                    fullAnalyticalPartialSet.first, vectorOfStates, vectorOfTimes, linkEndIterator->first, currentObservation );

        // Set and test expected partial size and time
        if( observableType != euler_angle_313_observable )
        {
            std::vector< std::vector< double > > expectedPartialTimes = getAnalyticalPartialEvaluationTimes(
                        linkEnds, observableType, vectorOfTimes, fullEstimatableParameterSet );

            // Test analytical partial times.
            BOOST_CHECK_EQUAL( analyticalObservationPartials.size( ), expectedPartialTimes.size( ) );

            for( unsigned int i = 0; i < analyticalObservationPartials.size( ); i++ )
            {

                if( observableType == two_way_doppler )
                {

                    std::vector< double > currentTimes = expectedPartialTimes.at( i );
                    if( currentTimes.size( ) == 2  )
                    {
                        if( linkEndIterator->first == transmitter )
                        {
                            currentTimes.insert( currentTimes.begin( ) + 1, currentTimes.at( 1 ) );
                        }
                        else if( linkEndIterator->first == receiver )
                        {
                            currentTimes.insert( currentTimes.begin( ) + 1, currentTimes.at( 0 ) );
                        }
                        expectedPartialTimes[ i ] = currentTimes;
                    }
                }

                // Associated times for partial derivatives w.r.t. gamma not yet fully consistent (no impact on estimation)
                if( i < 2 )
                {

                    BOOST_CHECK_EQUAL( analyticalObservationPartials[ i ].size( ), expectedPartialTimes[ i ].size( ) );
                }

                for( unsigned int j = 0; j < expectedPartialTimes[ i ].size( ); j++ )
                {
                    BOOST_CHECK_EQUAL( analyticalObservationPartials[ i ][ j ].second, expectedPartialTimes[ i ][ j ] );
                }
            }
        }

        // Define observation function for current observable/link end
        std::function< Eigen::VectorXd( const double ) > observationFunction = std::bind(
                    &ObservationModel< ObservableSize, double, double >::computeObservations,
                    observationModel, std::placeholders::_1, linkEndIterator->first );

        if( testPositionPartial )
        {
            // Set position perturbation for numerical partial
            Eigen::Vector3d bodyPositionVariation;
            bodyPositionVariation << 1000.0E3, 1000.0E3, 1000.0E3;
            bodyPositionVariation *= positionPerturbationMultiplier;

            // Calculate numerical partials w.r.t. estimate body state.
            Eigen::Matrix< double, Eigen::Dynamic, 3 > bodyPositionPartial =
                    Eigen::Matrix< double, ObservableSize, 3 >::Zero( );
            for( unsigned int i = 0; i < bodiesWithEstimatedTranslationalState.size( ); i++ )
            {
                // Compute numerical position partial
                Eigen::Matrix< double, Eigen::Dynamic, 3 > numericalPartialWrtBodyPosition =
                        calculatePartialWrtConstantBodyState(
                            bodiesWithEstimatedTranslationalState[ i ], bodyMap, bodyPositionVariation,
                            observationFunction, observationTime, ObservableSize );

                // Set total analytical partial
                bodyPositionPartial.setZero( );
                for( unsigned int j = 0; j < analyticalObservationPartials[ i ].size( ); j++ )
                {
                    bodyPositionPartial +=  analyticalObservationPartials[ i ][ j ].first.block( 0, 0, ObservableSize, 3 );;
                }

                // Test position partial
                if( observableType != angular_position )
                {
                    TUDAT_CHECK_MATRIX_CLOSE_FRACTION( bodyPositionPartial, ( numericalPartialWrtBodyPosition ), tolerance );
                }
                else
                {
                    BOOST_CHECK_SMALL( std::fabs( bodyPositionPartial( 0, 2 ) - numericalPartialWrtBodyPosition( 0, 2 ) ),
                                       1.0E-20 );
                    bodyPositionPartial( 0, 2 ) = 0.0;
                    numericalPartialWrtBodyPosition( 0, 2 ) = 0.0;

                    TUDAT_CHECK_MATRIX_CLOSE_FRACTION( bodyPositionPartial, ( numericalPartialWrtBodyPosition ), tolerance );

                }
            }
        }

        Eigen::Vector4d quaternionVariation;
        quaternionVariation << 1.0E-6, 1.0E-6, 1.0E-6, 1.0E-6;
        quaternionVariation *= positionPerturbationMultiplier;

        Eigen::Vector3d angularVelocityVariation;
        angularVelocityVariation << 1.0E-9, 1.0E-9, 1.0E-9;
        angularVelocityVariation *= positionPerturbationMultiplier;

        Eigen::Matrix< double, Eigen::Dynamic, 7 > bodyRotationalStatePartial =
                Eigen::Matrix< double, ObservableSize, 7 >::Zero( );
        for( unsigned int i = 0; i < bodiesWithEstimatedRotationalState.size( ); i++ )
        {
            // Compute numerical position partial
            Eigen::Matrix< double, Eigen::Dynamic, 3 > numericalPartialWrtAngularVelocityVector =
                    calculatePartialWrtConstantBodyAngularVelocityVector(
                        bodiesWithEstimatedRotationalState[ i ], bodyMap, angularVelocityVariation,
                        observationFunction, observationTime, ObservableSize );

            std::vector< Eigen::Vector4d > appliedQuaternionPerturbation;
            Eigen::MatrixXd changeDueToQuaternionChange =
                    calculateChangeDueToConstantBodyOrientation(
                        bodiesWithEstimatedRotationalState[ i ], bodyMap, quaternionVariation,
                        observationFunction, observationTime, ObservableSize, appliedQuaternionPerturbation );

            int indexToUse = i + numberOfBodiesWithEstimatedTranslationalState;
            if( observableType == euler_angle_313_observable )
            {
                indexToUse = i;
            }
            // Set total analytical partial
            bodyRotationalStatePartial.setZero( );
            for( unsigned int j = 0; j < analyticalObservationPartials[ indexToUse ].size( ); j++ )
            {
                bodyRotationalStatePartial +=  analyticalObservationPartials[ indexToUse ][ j ].first.block(
                            0, 0, ObservableSize, 7 );
            }

            for( int i = 0; i < 4; i++ )
            {
                Eigen::MatrixXd testPartial = ( bodyRotationalStatePartial.block( 0, 0, ObservableSize, 4 ) * appliedQuaternionPerturbation.at( i ).segment( 0, 4 ) );
                BOOST_CHECK_SMALL(
                            std::fabs( testPartial( 0 ) - changeDueToQuaternionChange( i ) ), 1.0E-4 );
            }

            TUDAT_CHECK_MATRIX_CLOSE_FRACTION(
                        ( bodyRotationalStatePartial.block( 0, 4, ObservableSize, 3 ) ), numericalPartialWrtAngularVelocityVector,
                        std::numeric_limits< double >::epsilon( ) );
        }


        if( testParameterPartial )
        {

            // Test double parameter partials
            {
                // Settings for parameter partial functions.
<<<<<<< HEAD
                std::vector< double > parameterPerturbations;
                if( bodiesWithEstimatedRotationalState.size( ) == 0 )
                {
                    parameterPerturbations.push_back( 1.0E-10 * parameterPerturbationMultipliers( 0 ) );
                    parameterPerturbations.push_back( 1.0E-10 * parameterPerturbationMultipliers( 1 ) );
                    parameterPerturbations.push_back( 1.0E8 * parameterPerturbationMultipliers( 2 ) );
                }
                else
                {
                    parameterPerturbations.push_back( 1.0E8 * parameterPerturbationMultipliers( 2 ) );
                }
=======
                std::vector< double > parameterPerturbations = { 1.0E-10 * parameterPerturbationMultipliers( 0 ),
                                                                 1.0E-10 * parameterPerturbationMultipliers( 1 ),
                                                                 1.0E8 * parameterPerturbationMultipliers( 2 ) };
>>>>>>> 241e859e
                std::vector< std::function< void( ) > > updateFunctionList;

                updateFunctionList.push_back( emptyVoidFunction );
                updateFunctionList.push_back( emptyVoidFunction );
                updateFunctionList.push_back( emptyVoidFunction );

                // Compute numerical partials.
                std::vector< Eigen::VectorXd > numericalPartialsWrtDoubleParameters =
                        calculateNumericalPartialsWrtDoubleParameters(
                            doubleParameterVector, updateFunctionList, parameterPerturbations,
                            observationFunction, observationTime );

                // Compute analytical partial and test against numerical partial
                Eigen::VectorXd currentParameterPartial;
                int numberOfEstimatedBodies =
                        bodiesWithEstimatedTranslationalState.size( ) + bodiesWithEstimatedRotationalState.size( );

                for( unsigned int i = 0; i < numericalPartialsWrtDoubleParameters.size( ); i++ )
                {
                    currentParameterPartial.setZero( ObservableSize );
                    for( unsigned int j = 0; j < analyticalObservationPartials[ i + numberOfEstimatedBodies ].size( ); j++ )
                    {
                        currentParameterPartial += analyticalObservationPartials[ i + numberOfEstimatedBodies ][ j ].first;

                    }
                    TUDAT_CHECK_MATRIX_CLOSE_FRACTION(
                                currentParameterPartial, ( numericalPartialsWrtDoubleParameters[ i ] ), tolerance );
                }
            }

            // Test vector parameter partials
            {
                std::function< Eigen::VectorXd( const double ) > vectorObservationFunction = std::bind(
                            &ObservationModel< ObservableSize, double, double >::computeObservations,
                            observationModel, std::placeholders::_1, linkEndIterator->first );

                // Settings for parameter partial functions.
                std::vector< Eigen::VectorXd > parameterPerturbations;
                parameterPerturbations.push_back( Eigen::Vector2d::Constant( 1.0E-4 * parameterPerturbationMultipliers( 3 ) ) );
                parameterPerturbations.push_back( Eigen::Vector2d::Constant( 1.0E-4 * parameterPerturbationMultipliers( 3 ) ) );

                std::vector< std::function< void( ) > > updateFunctionList;
                updateFunctionList.push_back( emptyVoidFunction );
                updateFunctionList.push_back( emptyVoidFunction );

                // Compute numerical partials.
                std::vector< Eigen::MatrixXd > numericalPartialsWrtVectorParameters =
                        calculateNumericalPartialsWrtVectorParameters(
                            vectorParameterVector, updateFunctionList, parameterPerturbations,
                            vectorObservationFunction, observationTime );

                // Compute analytical partial and test against numerical partial
                Eigen::MatrixXd currentParameterPartial;
                int startIndex = bodiesWithEstimatedTranslationalState.size( ) + bodiesWithEstimatedRotationalState.size( ) +
                        doubleParameterVector.size( );
                for( unsigned int i = 0; i < numericalPartialsWrtVectorParameters.size( ); i++ )
                {
                    currentParameterPartial = Eigen::MatrixXd::Zero(
                                ObservableSize, vectorParameterVector.at( i )->getParameterSize( ) );

                    for( unsigned int j = 0; j < analyticalObservationPartials[ i + startIndex ].size( ); j++ )
                    {
                        currentParameterPartial += analyticalObservationPartials[ i + startIndex ][ j ].first;

                    }
                    TUDAT_CHECK_MATRIX_CLOSE_FRACTION(
                                ( currentParameterPartial ), ( numericalPartialsWrtVectorParameters[ i ] ), tolerance );
                }
            }
        }
    }
}

extern template void testObservationPartials< 1 >(
const std::shared_ptr< ObservationModel< 1, double, double > > observationModel,
NamedBodyMap& bodyMap,
const std::shared_ptr< EstimatableParameterSet< double > > fullEstimatableParameterSet,
const LinkEnds& linkEnds, const ObservableType observableType,
const double tolerance,
const bool testPositionPartial,
const bool testParameterPartial,
const double positionPerturbationMultiplier,
const Eigen::VectorXd parameterPerturbationMultipliers );

extern template void testObservationPartials< 2 >(
const std::shared_ptr< ObservationModel< 2, double, double > > observationModel,
NamedBodyMap& bodyMap,
const std::shared_ptr< EstimatableParameterSet< double > > fullEstimatableParameterSet,
const LinkEnds& linkEnds, const ObservableType observableType,
const double tolerance,
const bool testPositionPartial,
const bool testParameterPartial,
const double positionPerturbationMultiplier,
const Eigen::VectorXd parameterPerturbationMultipliers );


}

}<|MERGE_RESOLUTION|>--- conflicted
+++ resolved
@@ -351,7 +351,6 @@
             // Test double parameter partials
             {
                 // Settings for parameter partial functions.
-<<<<<<< HEAD
                 std::vector< double > parameterPerturbations;
                 if( bodiesWithEstimatedRotationalState.size( ) == 0 )
                 {
@@ -363,11 +362,7 @@
                 {
                     parameterPerturbations.push_back( 1.0E8 * parameterPerturbationMultipliers( 2 ) );
                 }
-=======
-                std::vector< double > parameterPerturbations = { 1.0E-10 * parameterPerturbationMultipliers( 0 ),
-                                                                 1.0E-10 * parameterPerturbationMultipliers( 1 ),
-                                                                 1.0E8 * parameterPerturbationMultipliers( 2 ) };
->>>>>>> 241e859e
+
                 std::vector< std::function< void( ) > > updateFunctionList;
 
                 updateFunctionList.push_back( emptyVoidFunction );
