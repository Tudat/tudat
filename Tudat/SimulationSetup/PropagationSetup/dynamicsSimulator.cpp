--- conflicted
+++ resolved
@@ -34,7 +34,6 @@
                 ephemerides );
 }
 
-<<<<<<< HEAD
 template class DynamicsSimulator< double, double >;
 template class DynamicsSimulator< long double, double >;
 template class DynamicsSimulator< double, Time >;
@@ -49,22 +48,7 @@
 template class MultiArcDynamicsSimulator< long double, double >;
 template class MultiArcDynamicsSimulator< double, Time >;
 template class MultiArcDynamicsSimulator< long double, Time >;
-=======
-//template class DynamicsSimulator< double, double >;
-//template class DynamicsSimulator< long double, double >;
-//template class DynamicsSimulator< double, Time >;
-//template class DynamicsSimulator< long double, Time >;
 
-//template class SingleArcDynamicsSimulator< double, double >;
-//template class SingleArcDynamicsSimulator< long double, double >;
-//template class SingleArcDynamicsSimulator< double, Time >;
-//template class SingleArcDynamicsSimulator< long double, Time >;
-
-//template class MultiArcDynamicsSimulator< double, double >;
-//template class MultiArcDynamicsSimulator< long double, double >;
-//template class MultiArcDynamicsSimulator< double, Time >;
-//template class MultiArcDynamicsSimulator< long double, Time >;
->>>>>>> b36c4c7e
 
 }
 
