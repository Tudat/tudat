--- conflicted
+++ resolved
@@ -221,7 +221,6 @@
      * Constructor for a body, sets current state (with zero default value).
      * \param state Current state of body at initialization (default = zeroes).
      */
-<<<<<<< HEAD
     Body( const Eigen::Vector6d& state =
             Eigen::Vector6d::Zero( ) )
         : bodyIsGlobalFrameOrigin_( -1 ), currentState_( state ), timeOfCurrentState_( TUDAT_NAN ),
@@ -232,16 +231,6 @@
           currentAngularVelocityVectorInGlobalFrame_( Eigen::Vector3d::Zero( ) ),
           bodyMassFunction_( NULL ),
           bodyInertiaTensor_( Eigen::Matrix3d::Zero( ) )
-=======
-    Body( const Eigen::Vector6d& state = Eigen::Vector6d::Zero( ) ) :
-        bodyIsGlobalFrameOrigin_( -1 ), currentState_( state ), timeOfCurrentState_( TUDAT_NAN ),
-        ephemerisFrameToBaseFrame_( boost::make_shared< BaseStateInterfaceImplementation< double, double > >(
-                                        "", boost::lambda::constant( Eigen::Vector6d::Zero( ) ) ) ),
-        currentRotationToLocalFrame_( Eigen::Quaterniond( Eigen::Matrix3d::Identity( ) ) ),
-        currentRotationToLocalFrameDerivative_( Eigen::Matrix3d::Zero( ) ),
-        currentAngularVelocityVectorInGlobalFrame_( Eigen::Vector3d::Zero( ) ),
-        bodyMassFunction_( NULL ), bodyInertiaTensor_( Eigen::Matrix3d::Zero( ) )
->>>>>>> 25c50397
     {
         currentLongState_ = currentState_.cast< long double >( );
     }
