/*    Copyright (c) 2010-2018, Delft University of Technology
 *    All rigths reserved
 *
 *    This file is part of the Tudat. Redistribution and use in source and
 *    binary forms, with or without modification, are permitted exclusively
 *    under the terms of the Modified BSD license. You should have received
 *    a copy of the license with this file. If not, please or visit:
 *    http://tudat.tudelft.nl/LICENSE.
 */

#include <boost/lambda/lambda.hpp>
#if USE_CSPICE
#include "Tudat/External/SpiceInterface/spiceEphemeris.h"
#endif

#include "Tudat/Astrodynamics/Ephemerides/customEphemeris.h"
#include "Tudat/Astrodynamics/Ephemerides/keplerEphemeris.h"
#include "Tudat/Astrodynamics/Ephemerides/multiArcEphemeris.h"
#include "Tudat/Astrodynamics/Ephemerides/tabulatedEphemeris.h"
#include "Tudat/Astrodynamics/Ephemerides/approximatePlanetPositions.h"
#include "Tudat/Astrodynamics/Ephemerides/approximatePlanetPositionsCircularCoplanar.h"
#include "Tudat/Astrodynamics/Ephemerides/constantEphemeris.h"
#include "Tudat/Mathematics/Interpolators/lagrangeInterpolator.h"
#include "Tudat/SimulationSetup/EnvironmentSetup/createEphemeris.h"

namespace tudat
{

namespace simulation_setup
{

using namespace ephemerides;

//! Function to create a ephemeris model.
std::shared_ptr< ephemerides::Ephemeris > createBodyEphemeris(
        const std::shared_ptr< EphemerisSettings > ephemerisSettings,
        const std::string& bodyName )
{
    // Declare return object.
    std::shared_ptr< ephemerides::Ephemeris > ephemeris;

    if( ephemerisSettings->getMakeMultiArcEphemeris( ) )
    {
        std::map< double, std::shared_ptr< Ephemeris > > singleArcEphemerides;
        ephemerisSettings->resetMakeMultiArcEphemeris( false );

        singleArcEphemerides[ -std::numeric_limits< double >::lowest( ) ] = createBodyEphemeris(
                    ephemerisSettings, bodyName );

        ephemeris = std::make_shared< MultiArcEphemeris >(
                    singleArcEphemerides, ephemerisSettings->getFrameOrigin( ), ephemerisSettings->getFrameOrientation( ) );
    }
    else
    {

        // Check which type of ephemeris model is to be created.
        switch( ephemerisSettings->getEphemerisType( ) )
        {
#if USE_CSPICE
        case direct_spice_ephemeris:
        {
            // Check consistency of type and class.
            std::shared_ptr< DirectSpiceEphemerisSettings > directEphemerisSettings =
                    std::dynamic_pointer_cast< DirectSpiceEphemerisSettings >( ephemerisSettings );
            if( directEphemerisSettings == nullptr )
            {
                throw std::runtime_error(
                            "Error, expected direct spice ephemeris settings for body " + bodyName );
            }
            else
            {
                // Create corresponding ephemeris object.
                ephemeris = std::make_shared< SpiceEphemeris >(
                            bodyName,
                            directEphemerisSettings->getFrameOrigin( ),
                            directEphemerisSettings->getCorrectForStellarAberration( ),
                            directEphemerisSettings->getCorrectForLightTimeAberration( ),
                            directEphemerisSettings->getConvergeLighTimeAberration( ),
                            directEphemerisSettings->getFrameOrientation( ) );
            }
            break;
        }
        case interpolated_spice:
        {
            // Check consistency of type and class.
            std::shared_ptr< InterpolatedSpiceEphemerisSettings > interpolatedEphemerisSettings =
                    std::dynamic_pointer_cast< InterpolatedSpiceEphemerisSettings >(
                        ephemerisSettings );
            if( interpolatedEphemerisSettings == nullptr )
            {
                throw std::runtime_error(
                            "Error, expected tabulated spice ephemeris settings for body " + bodyName );
            }
            else
            {
                // Since only the barycenters of planetary systems are included in the standard DE
                // ephemerides, append 'Barycenter' to body name.
                std::string inputName;
                inputName = bodyName;
                if( bodyName == "Mars" ||
                        bodyName == "Jupiter"  || bodyName == "Saturn" ||
                        bodyName == "Uranus" || bodyName == "Neptune" )
                {
                    inputName += " Barycenter";
                    std::cerr << "Warning, position of " << bodyName << " taken as barycenter of that body's "
                              << "planetary system." << std::endl;
                }

                // Create corresponding ephemeris object.
                if( !interpolatedEphemerisSettings->getUseLongDoubleStates( ) )
                {
                    ephemeris = createTabulatedEphemerisFromSpice< double, double >(
                                inputName,
                                interpolatedEphemerisSettings->getInitialTime( ),
                                interpolatedEphemerisSettings->getFinalTime( ),
                                interpolatedEphemerisSettings->getTimeStep( ),
                                interpolatedEphemerisSettings->getFrameOrigin( ),
                                interpolatedEphemerisSettings->getFrameOrientation( ),
                                interpolatedEphemerisSettings->getInterpolatorSettings( ) );
                }
                else
                {
#if( BUILD_EXTENDED_PRECISION_PROPAGATION_TOOLS )

                    ephemeris = createTabulatedEphemerisFromSpice< long double, double >(
                                inputName,
                                static_cast< long double >( interpolatedEphemerisSettings->getInitialTime( ) ),
                                static_cast< long double >( interpolatedEphemerisSettings->getFinalTime( ) ),
                                static_cast< long double >( interpolatedEphemerisSettings->getTimeStep( ) ),
                                interpolatedEphemerisSettings->getFrameOrigin( ),
                                interpolatedEphemerisSettings->getFrameOrientation( ),
                                interpolatedEphemerisSettings->getInterpolatorSettings( ) );
#else
                    throw std::runtime_error( "Error, long double compilation is turned off; requested long doubel tabulated ephemeris" );
#endif
                }
            }
            break;
        }
#endif
        case tabulated_ephemeris:
        {
            // Check consistency of type and class.
            std::shared_ptr< TabulatedEphemerisSettings > tabulatedEphemerisSettings =
                    std::dynamic_pointer_cast< TabulatedEphemerisSettings >( ephemerisSettings );
            if( tabulatedEphemerisSettings == nullptr )
            {
                throw std::runtime_error(
                            "Error, expected tabulated ephemeris settings for body " + bodyName );
            }
            else
            {
                // Create corresponding ephemeris object.
                if( !tabulatedEphemerisSettings->getUseLongDoubleStates( ) )
                {
                    ephemeris = std::make_shared< TabulatedCartesianEphemeris< > >(
                                std::make_shared<
                                interpolators::LagrangeInterpolator< double, Eigen::Vector6d > >
                                ( tabulatedEphemerisSettings->getBodyStateHistory( ), 6,
                                  interpolators::huntingAlgorithm,
                                  interpolators::lagrange_cubic_spline_boundary_interpolation ),
                                tabulatedEphemerisSettings->getFrameOrigin( ),
                                tabulatedEphemerisSettings->getFrameOrientation( ) );
                }
                else
                {
#if( BUILD_EXTENDED_PRECISION_PROPAGATION_TOOLS )

                    // Cast input history to required type.
                    std::map< double, Eigen::Vector6d > originalStateHistory =
                            tabulatedEphemerisSettings->getBodyStateHistory( );
                    std::map< double, Eigen::Matrix< long double, 6, 1 > > longStateHistory;

                    for( std::map< double, Eigen::Vector6d >::const_iterator stateIterator =
                         originalStateHistory.begin( ); stateIterator != originalStateHistory.end( ); stateIterator++ )
                    {
                        longStateHistory[ stateIterator->first ] = stateIterator->second.cast< long double >( );
                        ephemeris =
                                std::make_shared< TabulatedCartesianEphemeris< long double, double > >(
                                    std::make_shared< interpolators::LagrangeInterpolator<
                                    double, Eigen::Matrix< long double, 6, 1 > > >
                                    ( longStateHistory, 6,
                                      interpolators::huntingAlgorithm,
                                      interpolators::lagrange_cubic_spline_boundary_interpolation ),
                                    tabulatedEphemerisSettings->getFrameOrigin( ),
                                    tabulatedEphemerisSettings->getFrameOrientation( ) );
                    }
#else
                    throw std::runtime_error( "Error, long double compilation is turned off; requested long doubel tabulated ephemeris" );
#endif
                }
            }
            break;
        }
        case constant_ephemeris:
        {
            // Check consistency of type and class.
            std::shared_ptr< ConstantEphemerisSettings > constantEphemerisSettings =
                    std::dynamic_pointer_cast< ConstantEphemerisSettings >( ephemerisSettings );
            if( constantEphemerisSettings == nullptr )
            {
                throw std::runtime_error( "Error, expected constant ephemeris settings for " + bodyName );
            }
            else
            {
                // Create ephemeris
                ephemeris = std::make_shared< ConstantEphemeris >(
<<<<<<< HEAD
                            [ = ]( ){ return constantEphemerisSettings->getConstantState( ); },
                            constantEphemerisSettings->getFrameOrigin( ),
                            constantEphemerisSettings->getFrameOrientation( ) );
=======
                            [=](){ return constantEphemerisSettings->getConstantState( ); },
                constantEphemerisSettings->getFrameOrigin( ),
                constantEphemerisSettings->getFrameOrientation( ) );
>>>>>>> 37963b04
            }
            break;
        }
        case custom_ephemeris:
        {
            // Check consistency of type and class.
            std::shared_ptr< CustomEphemerisSettings > customEphemerisSettings =
                    std::dynamic_pointer_cast< CustomEphemerisSettings >( ephemerisSettings );
            if( customEphemerisSettings == nullptr )
            {
                throw std::runtime_error( "Error, expected constant ephemeris settings for " + bodyName );
            }
            else
            {
                // Create ephemeris
                ephemeris = std::make_shared< CustomEphemeris >(
                            customEphemerisSettings->getCustomStateFunction( ),
                            customEphemerisSettings->getFrameOrigin( ),
                            customEphemerisSettings->getFrameOrientation( ) );
            }
            break;
        }

        case kepler_ephemeris:
        {
            // Check consistency of type and class.
            std::shared_ptr< KeplerEphemerisSettings > keplerEphemerisSettings =
                    std::dynamic_pointer_cast< KeplerEphemerisSettings >( ephemerisSettings );
            if( keplerEphemerisSettings == nullptr )
            {
                throw std::runtime_error( "Error, expected Kepler ephemeris settings for " + bodyName );
            }
            else
            {
                // Create ephemeris
                ephemeris = std::make_shared< KeplerEphemeris >(
                            keplerEphemerisSettings->getInitialStateInKeplerianElements( ),
                            keplerEphemerisSettings->getEpochOfInitialState( ),
                            keplerEphemerisSettings->getCentralBodyGravitationalParameter( ),
                            keplerEphemerisSettings->getFrameOrigin( ),
                            keplerEphemerisSettings->getFrameOrientation( ),
                            keplerEphemerisSettings->getRootFinderAbsoluteTolerance( ),
                            keplerEphemerisSettings->getRootFinderMaximumNumberOfIterations( ) );
            }
            break;
        }
        case approximate_planet_positions:
        {
            // Check consistency of type and class.
            std::shared_ptr< ApproximatePlanetPositionSettings > approximateEphemerisSettings =
                    std::dynamic_pointer_cast< ApproximatePlanetPositionSettings >(
                        ephemerisSettings );
            if( approximateEphemerisSettings == nullptr )
            {
                throw std::runtime_error(
                            "Error, expected approximate ephemeris settings for body " + bodyName );
            }
            else
            {
                // Create corresponding ephemeris object.
                if( approximateEphemerisSettings->getUseCircularCoplanarApproximation( ) )
                {
                    ephemeris = std::make_shared< ApproximatePlanetPositionsCircularCoplanar >(
                                approximateEphemerisSettings->getBodyIdentifier( ) );
                }
                else
                {
                    ephemeris = std::make_shared< ApproximatePlanetPositions >(
                                approximateEphemerisSettings->getBodyIdentifier( ) );
                }
            }
            break;
        }
        default:
        {
            throw std::runtime_error(
                        "Error, did not recognize ephemeris model settings type " +
                        std::to_string( ephemerisSettings->getEphemerisType( ) ) );
        }
        }
    }
    return ephemeris;

}

//! Function that retrieves the time interval at which an ephemeris can be safely interrogated
std::pair< double, double > getSafeInterpolationInterval( const std::shared_ptr< ephemerides::Ephemeris > ephemerisModel )
{
    // Make default output pair
    std::pair< double, double > safeInterval = std::make_pair(
                std::numeric_limits< double >::lowest( ),  std::numeric_limits< double >::max( ) );

    // Check if model is tabulated, and retrieve safe interval from model
    if( isTabulatedEphemeris( ephemerisModel ) )
    {
        safeInterval = getTabulatedEphemerisSafeInterval( ephemerisModel );
    }
    // Check if model is multi-arc, and retrieve safe intervals from first and last arc.
    else if( std::dynamic_pointer_cast< ephemerides::MultiArcEphemeris >( ephemerisModel ) != nullptr )
    {
        std::shared_ptr< ephemerides::MultiArcEphemeris > multiArcEphemerisModel  =
                std::dynamic_pointer_cast< ephemerides::MultiArcEphemeris >( ephemerisModel );
        safeInterval.first = getSafeInterpolationInterval( multiArcEphemerisModel->getSingleArcEphemerides( ).at( 0 ) ).first;
        safeInterval.second = getSafeInterpolationInterval(
                    multiArcEphemerisModel->getSingleArcEphemerides( ).at(
                        multiArcEphemerisModel->getSingleArcEphemerides( ).size( ) - 1 ) ).second;
    }
    return safeInterval;
}


} // namespace simulation_setup

} // namespace tudat<|MERGE_RESOLUTION|>--- conflicted
+++ resolved
@@ -205,15 +205,9 @@
             {
                 // Create ephemeris
                 ephemeris = std::make_shared< ConstantEphemeris >(
-<<<<<<< HEAD
                             [ = ]( ){ return constantEphemerisSettings->getConstantState( ); },
                             constantEphemerisSettings->getFrameOrigin( ),
                             constantEphemerisSettings->getFrameOrientation( ) );
-=======
-                            [=](){ return constantEphemerisSettings->getConstantState( ); },
-                constantEphemerisSettings->getFrameOrigin( ),
-                constantEphemerisSettings->getFrameOrientation( ) );
->>>>>>> 37963b04
             }
             break;
         }
