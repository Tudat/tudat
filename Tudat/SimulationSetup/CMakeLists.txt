#    Copyright (c) 2010-2016, Delft University of Technology
#    All rigths reserved
#
#    This file is part of the Tudat. Redistribution and use in source and
#    binary forms, with or without modification, are permitted exclusively
#    under the terms of the Modified BSD license. You should have received
#    a copy of the license with this file. If not, please or visit:
#    http://tudat.tudelft.nl/LICENSE.
#


# Add source files.
set(SIMULATION_SETUP_SOURCES
  "${SRCROOT}${SIMULATIONSETUPDIR}/createAccelerationModels.cpp"
  "${SRCROOT}${SIMULATIONSETUPDIR}/createAccelerationPartials.cpp"
  "${SRCROOT}${SIMULATIONSETUPDIR}/createStateDerivativePartials.cpp"
  "${SRCROOT}${SIMULATIONSETUPDIR}/createEstimatableParameters.cpp"
  "${SRCROOT}${SIMULATIONSETUPDIR}/createAtmosphereModel.cpp"
  "${SRCROOT}${SIMULATIONSETUPDIR}/createEphemeris.cpp"
  "${SRCROOT}${SIMULATIONSETUPDIR}/createFlightConditions.cpp"
  "${SRCROOT}${SIMULATIONSETUPDIR}/createGravityFieldVariations.cpp"
  "${SRCROOT}${SIMULATIONSETUPDIR}/createGravityField.cpp"
  "${SRCROOT}${SIMULATIONSETUPDIR}/createRotationModel.cpp"
  "${SRCROOT}${SIMULATIONSETUPDIR}/createBodies.cpp"
  "${SRCROOT}${SIMULATIONSETUPDIR}/createBodyShapeModel.cpp"
  "${SRCROOT}${SIMULATIONSETUPDIR}/createRadiationPressureInterface.cpp"
  "${SRCROOT}${SIMULATIONSETUPDIR}/createThrustModelGuidance.cpp"
  "${SRCROOT}${SIMULATIONSETUPDIR}/createMassRateModels.cpp"
  "${SRCROOT}${SIMULATIONSETUPDIR}/defaultBodies.cpp"
  "${SRCROOT}${SIMULATIONSETUPDIR}/body.cpp"
)

# Add header files.
set(SIMULATION_SETUP_HEADERS 
  "${SRCROOT}${SIMULATIONSETUPDIR}/accelerationSettings.h"
  "${SRCROOT}${SIMULATIONSETUPDIR}/createAccelerationPartials.h"
  "${SRCROOT}${SIMULATIONSETUPDIR}/createStateDerivativePartials.h"
  "${SRCROOT}${SIMULATIONSETUPDIR}/createEstimatableParameters.h"
  "${SRCROOT}${SIMULATIONSETUPDIR}/createAccelerationModels.h"
  "${SRCROOT}${SIMULATIONSETUPDIR}/createAtmosphereModel.h"
  "${SRCROOT}${SIMULATIONSETUPDIR}/createEphemeris.h"
  "${SRCROOT}${SIMULATIONSETUPDIR}/createFlightConditions.h"
  "${SRCROOT}${SIMULATIONSETUPDIR}/createGravityFieldVariations.h"
  "${SRCROOT}${SIMULATIONSETUPDIR}/createGravityField.h"
  "${SRCROOT}${SIMULATIONSETUPDIR}/createRotationModel.h"
  "${SRCROOT}${SIMULATIONSETUPDIR}/createBodies.h"
  "${SRCROOT}${SIMULATIONSETUPDIR}/createBodyShapeModel.h"
  "${SRCROOT}${SIMULATIONSETUPDIR}/createRadiationPressureInterface.h"
  "${SRCROOT}${SIMULATIONSETUPDIR}/createThrustModelGuidance.h"
  "${SRCROOT}${SIMULATIONSETUPDIR}/createMassRateModels.h"
  "${SRCROOT}${SIMULATIONSETUPDIR}/defaultBodies.h"
  "${SRCROOT}${SIMULATIONSETUPDIR}/body.h"
)

# Add static libraries.
add_library(tudat_simulation_setup STATIC ${SIMULATION_SETUP_SOURCES} ${SIMULATION_SETUP_HEADERS} )
setup_tudat_library_target(tudat_simulation_setup "${SRCROOT}${SIMULATIONSETUPDIR}")

# Add unit tests.
add_executable(test_EnvironmentSetup "${SRCROOT}${SIMULATIONSETUPDIR}/UnitTests/unitTestEnvironmentModelSetup.cpp")
setup_custom_test_program(test_EnvironmentSetup "${SRCROOT}${SIMULATIONSETUPDIR}/")
<<<<<<< HEAD
target_link_libraries(test_EnvironmentSetup tudat_simulation_setup tudat_gravitation tudat_ephemerides
                      tudat_reference_frames tudat_electro_magnetism tudat_propulsion tudat_aerodynamics tudat_geometric_shapes
                      tudat_input_output tudat_basic_astrodynamics
                      tudat_basic_mathematics ${TUDAT_CSPICE_LIBRARIES} ${Boost_LIBRARIES})
=======
target_link_libraries(test_EnvironmentSetup ${TUDAT_PROPAGATION_LIBRARIES} ${Boost_LIBRARIES})
>>>>>>> c797bf8a

if(USE_CSPICE)
add_executable(test_AccelerationModelSetup "${SRCROOT}${SIMULATIONSETUPDIR}/UnitTests/unitTestAccelerationModelSetup.cpp")
setup_custom_test_program(test_AccelerationModelSetup "${SRCROOT}${SIMULATIONSETUPDIR}/")
<<<<<<< HEAD
target_link_libraries(test_AccelerationModelSetup tudat_simulation_setup tudat_propagators tudat_gravitation tudat_ephemerides
                      tudat_reference_frames tudat_electro_magnetism tudat_propulsion tudat_aerodynamics tudat_geometric_shapes
                      tudat_input_output tudat_basic_astrodynamics
                      tudat_basic_mathematics ${TUDAT_CSPICE_LIBRARIES} ${Boost_LIBRARIES})
=======
target_link_libraries(test_AccelerationModelSetup ${TUDAT_PROPAGATION_LIBRARIES} ${Boost_LIBRARIES})
>>>>>>> c797bf8a
endif()<|MERGE_RESOLUTION|>--- conflicted
+++ resolved
@@ -57,26 +57,12 @@
 setup_tudat_library_target(tudat_simulation_setup "${SRCROOT}${SIMULATIONSETUPDIR}")
 
 # Add unit tests.
+if(USE_CSPICE)
 add_executable(test_EnvironmentSetup "${SRCROOT}${SIMULATIONSETUPDIR}/UnitTests/unitTestEnvironmentModelSetup.cpp")
 setup_custom_test_program(test_EnvironmentSetup "${SRCROOT}${SIMULATIONSETUPDIR}/")
-<<<<<<< HEAD
-target_link_libraries(test_EnvironmentSetup tudat_simulation_setup tudat_gravitation tudat_ephemerides
-                      tudat_reference_frames tudat_electro_magnetism tudat_propulsion tudat_aerodynamics tudat_geometric_shapes
-                      tudat_input_output tudat_basic_astrodynamics
-                      tudat_basic_mathematics ${TUDAT_CSPICE_LIBRARIES} ${Boost_LIBRARIES})
-=======
 target_link_libraries(test_EnvironmentSetup ${TUDAT_PROPAGATION_LIBRARIES} ${Boost_LIBRARIES})
->>>>>>> c797bf8a
 
-if(USE_CSPICE)
 add_executable(test_AccelerationModelSetup "${SRCROOT}${SIMULATIONSETUPDIR}/UnitTests/unitTestAccelerationModelSetup.cpp")
 setup_custom_test_program(test_AccelerationModelSetup "${SRCROOT}${SIMULATIONSETUPDIR}/")
-<<<<<<< HEAD
-target_link_libraries(test_AccelerationModelSetup tudat_simulation_setup tudat_propagators tudat_gravitation tudat_ephemerides
-                      tudat_reference_frames tudat_electro_magnetism tudat_propulsion tudat_aerodynamics tudat_geometric_shapes
-                      tudat_input_output tudat_basic_astrodynamics
-                      tudat_basic_mathematics ${TUDAT_CSPICE_LIBRARIES} ${Boost_LIBRARIES})
-=======
 target_link_libraries(test_AccelerationModelSetup ${TUDAT_PROPAGATION_LIBRARIES} ${Boost_LIBRARIES})
->>>>>>> c797bf8a
 endif()