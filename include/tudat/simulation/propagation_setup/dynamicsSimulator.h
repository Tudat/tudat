--- conflicted
+++ resolved
@@ -797,12 +797,8 @@
 
         printPostPropagationMessages( );
 
-<<<<<<< HEAD
-//        std::cout << "INTEGRATE EOMs FOR SINGLE-ARC" << "\n\n";
-        if( this->setIntegratedResult_ )
-=======
+
         if( outputSettings_->getSetIntegratedResult( ) )
->>>>>>> ea775963
         {
 //            std::cout << "results integrated for single-arc" << "\n\n";
             processNumericalEquationsOfMotionSolution( );
@@ -1891,13 +1887,7 @@
             std::cerr << "The problem may be that there is an insufficient number of data points (epochs) at which propagation results are produced for one or more arcs"<< std::endl;
         }
 
-<<<<<<< HEAD
-        if( clearNumericalSolutions_ )
-=======
-
-
         if( multiArcPropagatorSettings_->getOutputSettings( )->getClearNumericalSolutions( ) )
->>>>>>> ea775963
         {
             for( unsigned int i = 0; i < equationsOfMotionNumericalSolution_.size( ); i++ )
             {
