--- conflicted
+++ resolved
@@ -542,28 +542,17 @@
      * (in vector form) and the body's angular velocity vector in body-fixed frame.
      */
   void setCurrentRotationalStateToLocalFrame(const Eigen::Vector7d currentRotationalStateFromLocalToGlobalFrame) {
-<<<<<<< HEAD
     currentRotationToGlobalFrame_ =
-=======
-    Eigen::Quaterniond currentRotationToGlobalFrame =
->>>>>>> 1dad28e8
         Eigen::Quaterniond(currentRotationalStateFromLocalToGlobalFrame(0),
                            currentRotationalStateFromLocalToGlobalFrame(1),
                            currentRotationalStateFromLocalToGlobalFrame(2),
                            currentRotationalStateFromLocalToGlobalFrame(3));
-<<<<<<< HEAD
 
     currentRotationToGlobalFrame_.normalize();
     currentRotationToLocalFrame_ = currentRotationToGlobalFrame_.inverse();
     currentAngularVelocityVectorInGlobalFrame_ =
         currentRotationToGlobalFrame_ * currentRotationalStateFromLocalToGlobalFrame.block< 3, 1 >(4, 0);
-=======
-    currentRotationToGlobalFrame.normalize();
-
-    currentRotationToLocalFrame_ = currentRotationToGlobalFrame.inverse();
-    currentAngularVelocityVectorInGlobalFrame_ =
-        currentRotationToGlobalFrame * currentRotationalStateFromLocalToGlobalFrame.block< 3, 1 >(4, 0);
->>>>>>> 1dad28e8
+
     currentAngularVelocityVectorInLocalFrame_ = currentRotationalStateFromLocalToGlobalFrame.block< 3, 1 >(4, 0);
 
     Eigen::Matrix3d currentRotationMatrixToLocalFrame = (currentRotationToLocalFrame_).toRotationMatrix();
