/*    Copyright (c) 2010-2019, Delft University of Technology
 *    All rigths reserved
 *
 *    This file is part of the Tudat. Redistribution and use in source and
 *    binary forms, with or without modification, are permitted exclusively
 *    under the terms of the Modified BSD license. You should have received
 *    a copy of the license with this file. If not, please or visit:
 *    http://tudat.tudelft.nl/LICENSE.
 */

#ifndef TUDAT_OBSERVATIONS_H
#define TUDAT_OBSERVATIONS_H

#include <vector>

#include <memory>
#include <functional>

#include <Eigen/Core>

#include "tudat/basics/basicTypedefs.h"
#include "tudat/basics/timeType.h"
#include "tudat/basics/tudatTypeTraits.h"
#include "tudat/basics/utilities.h"

#include "tudat/astro/observation_models/linkTypeDefs.h"
#include "tudat/astro/observation_models/observableTypes.h"
#include "tudat/simulation/estimation_setup/observationOutput.h"

namespace tudat
{

namespace observation_models
{

template< typename ObservationScalarType = double, typename TimeType = double,
          typename std::enable_if< is_state_scalar_and_time_type< ObservationScalarType, TimeType >::value, int >::type = 0 >
class SingleObservationSet
{
public:
    SingleObservationSet(
            const ObservableType observableType,
            const LinkDefinition& linkEnds,
            const std::vector< Eigen::Matrix< ObservationScalarType, Eigen::Dynamic, 1 > >& observations,
            const std::vector< TimeType > observationTimes,
            const LinkEndType referenceLinkEnd,
            const std::vector< Eigen::VectorXd >& observationsDependentVariables = std::vector< Eigen::VectorXd >( ),
            const std::shared_ptr< simulation_setup::ObservationDependentVariableCalculator > dependentVariableCalculator = nullptr,
            const std::shared_ptr< observation_models::ObservationAncilliarySimulationSettings > ancilliarySettings = nullptr ):
        observableType_( observableType ),
        linkEnds_( linkEnds ),
        observations_( observations ),
        observationTimes_( observationTimes ),
        referenceLinkEnd_( referenceLinkEnd ),
        observationsDependentVariables_( observationsDependentVariables ),
        dependentVariableCalculator_( dependentVariableCalculator ),
        ancilliarySettings_( ancilliarySettings ),
        numberOfObservations_( observations_.size( ) )
    {
        if( observations_.size( ) != observationTimes_.size( ) )
        {
            throw std::runtime_error( "Error when making SingleObservationSet, input sizes are inconsistent." +
                std::to_string( observations_.size( ) ) + ", " + std::to_string( observationTimes_.size( ) ) );
        }

        for( unsigned int i = 1; i < observations.size( ); i++ )
        {
            if( observations.at( i ).rows( ) != observations.at( i - 1 ).rows( ) )
            {
                throw std::runtime_error( "Error when making SingleObservationSet, input observables not of consistent size." );
            }
        }
    }



    ObservableType getObservableType( )
    {
        return observableType_;
    }

    LinkDefinition getLinkEnds( )
    {
        return linkEnds_;
    }

    std::vector< Eigen::Matrix< ObservationScalarType, Eigen::Dynamic, 1 > > getObservations( )
    {
        return observations_;
    }

    const std::vector< Eigen::Matrix< ObservationScalarType, Eigen::Dynamic, 1 > >& getObservationsReference( )
    {
        return observations_;
    }


    Eigen::Matrix< ObservationScalarType, Eigen::Dynamic, 1 > getObservation( const int index )
    {
        if( index >= numberOfObservations_ )
        {
            throw std::runtime_error( "Error when retrieving single observation, index is out of bounds" );
        }
        return observations_.at( index );
    }

    std::vector< TimeType > getObservationTimes( )
    {
        return observationTimes_;
    }

    const std::vector< TimeType >& getObservationTimesReference( )
    {
        return observationTimes_;
    }

    LinkEndType getReferenceLinkEnd( )
    {
        return referenceLinkEnd_;
    }

    int getNumberOfObservables( )
    {
        return numberOfObservations_;
    }

    Eigen::Matrix< ObservationScalarType, Eigen::Dynamic, 1 > getObservationsVector( )
    {
        int singleObservableSize = 0;
        if( numberOfObservations_ != 0 )
        {
            singleObservableSize = observations_.at( 0 ).rows( );
        }

        Eigen::Matrix< ObservationScalarType, Eigen::Dynamic, 1 > observationsVector =
                Eigen::Matrix< ObservationScalarType, Eigen::Dynamic, 1 >::Zero(
                    singleObservableSize * numberOfObservations_ );
        for( unsigned int i = 0; i < observations_.size( ); i++ )
        {
            observationsVector.segment( i * singleObservableSize, singleObservableSize ) =
                    observations_.at( i );
        }
        return observationsVector;
    }

    std::map< TimeType, Eigen::Matrix< ObservationScalarType, Eigen::Dynamic, 1 > > getObservationsHistory( )
    {
        return utilities::createMapFromVectors< TimeType, Eigen::Matrix< ObservationScalarType, Eigen::Dynamic, 1 > >(
                    observationTimes_, observations_ );
    }


    std::vector< Eigen::VectorXd > getObservationsDependentVariables( )
    {
        return observationsDependentVariables_;
    }

    std::vector< Eigen::VectorXd >& getObservationsDependentVariablesReference( )
    {
        return observationsDependentVariables_;
    }


    std::shared_ptr< simulation_setup::ObservationDependentVariableCalculator > getDependentVariableCalculator( )
    {
        return dependentVariableCalculator_;
    }

    std::map< TimeType, Eigen::VectorXd > getDependentVariableHistory( )
    {
        return utilities::createMapFromVectors< TimeType, Eigen::VectorXd >(
                    observationTimes_, observationsDependentVariables_ );
    }

    std::shared_ptr< observation_models::ObservationAncilliarySimulationSettings > getAncilliarySettings( )
    {
        return ancilliarySettings_;
    }

    std::shared_ptr< SingleObservationSet< ObservationScalarType, TimeType > > createFilteredObservationSet(
        std::vector< int > indices )
    {
        std::vector< Eigen::Matrix< ObservationScalarType, Eigen::Dynamic, 1 > > filteredObservations = observations_;
        std::vector< TimeType > filteredObservationTimes = observationTimes_;
        std::vector< Eigen::VectorXd > filteredObservationsDependentVariables = observationsDependentVariables_;

        sort(indices.begin(), indices.end(), std::greater<int>());
        for( unsigned int i = 0; i < indices.size( ); i++ )
        {
            filteredObservationTimes.erase( filteredObservationTimes.begin( ) + indices.at( i ) );
            filteredObservations.erase( filteredObservations.begin( ) + indices.at( i ) );
            if( filteredObservationsDependentVariables.size( ) >  0 )
            {
                filteredObservationsDependentVariables.erase( filteredObservationsDependentVariables.begin( ) + indices.at( i ) );
            }
        }
        return std::make_shared< SingleObservationSet< ObservationScalarType, TimeType > >(
            observableType_, linkEnds_, filteredObservations, filteredObservationTimes,
            referenceLinkEnd_, filteredObservationsDependentVariables, dependentVariableCalculator_, ancilliarySettings_ );
    }


private:

    const ObservableType observableType_;

    const LinkDefinition linkEnds_;

    const std::vector< Eigen::Matrix< ObservationScalarType, Eigen::Dynamic, 1 > > observations_;

    const std::vector< TimeType > observationTimes_;

    const LinkEndType referenceLinkEnd_;

    std::vector< Eigen::VectorXd > observationsDependentVariables_;

    const std::shared_ptr< simulation_setup::ObservationDependentVariableCalculator > dependentVariableCalculator_;

    const std::shared_ptr< observation_models::ObservationAncilliarySimulationSettings > ancilliarySettings_;

    const int numberOfObservations_;

};


template< typename ObservationScalarType = double, typename TimeType = double,
    typename std::enable_if< is_state_scalar_and_time_type< ObservationScalarType, TimeType >::value, int >::type = 0 >
std::shared_ptr< SingleObservationSet< ObservationScalarType, TimeType > >
createResidualObservationSet(
    const std::shared_ptr< SingleObservationSet< ObservationScalarType, TimeType > > observedObservationSet,
    const std::shared_ptr< SingleObservationSet< ObservationScalarType, TimeType > > computedObservationSet )
{
    if( observedObservationSet->getObservableType( ) != computedObservationSet->getObservableType( ) )
    {
        throw std::runtime_error( "Error when computing residual observation set, observable is not equal" );
    }

    if( observedObservationSet->getReferenceLinkEnd( ) != computedObservationSet->getReferenceLinkEnd( ) )
    {
        throw std::runtime_error( "Error when computing residual observation set, reference link end is not equal" );
    }

    if( observedObservationSet->getLinkEnds( ).linkEnds_ != computedObservationSet->getLinkEnds( ).linkEnds_ )
    {
        throw std::runtime_error( "Error when computing residual observation set, link ends are not equal" );
    }

    if( observedObservationSet->getNumberOfObservables( ) != computedObservationSet->getNumberOfObservables( ) )
    {
        throw std::runtime_error( "Error when computing residual observation set, number of observable are not equal" );
    }

    //ESTIMATION-TODO: Add comparison of ancilliary settings

    std::vector< TimeType > observedTimes = observedObservationSet->getObservationTimes( );
    std::vector< TimeType > computedTimes = computedObservationSet->getObservationTimes( );

    std::vector< Eigen::Matrix< ObservationScalarType, Eigen::Dynamic, 1 > > observedData = observedObservationSet->getObservations( );
    std::vector< Eigen::Matrix< ObservationScalarType, Eigen::Dynamic, 1 > > computedData = computedObservationSet->getObservations( );


    std::vector< Eigen::Matrix< ObservationScalarType, Eigen::Dynamic, 1 > > residuals;
    for( unsigned int i = 0; i < observedTimes.size( ); i++ )
    {
        if( observedTimes.at( i ) != computedTimes.at( i ) )
        {
            throw std::runtime_error( "Error when computing residual observation set, observation time of index " + std::to_string( i ) +
            " is not equal: " + std::to_string( static_cast< double >( observedTimes.at( i ) ) ) + ", " + std::to_string( static_cast< double >( computedTimes.at( i ) ) ) );
        }
        residuals.push_back( observedData.at( i ) - computedData.at( i ) );
    }

    return std::make_shared< SingleObservationSet< ObservationScalarType, TimeType > >(
        observedObservationSet->getObservableType( ),
        observedObservationSet->getLinkEnds( ),
        residuals,
        observedObservationSet->getObservationTimes( ),
        observedObservationSet->getReferenceLinkEnd( ),
        std::vector< Eigen::VectorXd >( ),
        nullptr,
        observedObservationSet->getAncilliarySettings( ) );
}

template< typename ObservationScalarType = double, typename TimeType = double,
          typename std::enable_if< is_state_scalar_and_time_type< ObservationScalarType, TimeType >::value, int >::type = 0 >
std::map< ObservableType, std::map< LinkEnds, std::vector< std::shared_ptr< SingleObservationSet< ObservationScalarType, TimeType > > > > >
createSortedObservationSetList( const std::vector< std::shared_ptr< SingleObservationSet< ObservationScalarType, TimeType > > > observationSetList )
{
   std::map< ObservableType, std::map< LinkEnds, std::vector< std::shared_ptr< SingleObservationSet< ObservationScalarType, TimeType > > > > > sortedObservations;
   for( unsigned int i = 0; i < observationSetList.size( ); i++ )
   {

       sortedObservations[ observationSetList.at( i )->getObservableType( ) ][ observationSetList.at( i )->getLinkEnds( ).linkEnds_ ].push_back(
               observationSetList.at( i ) );
   }
   return sortedObservations;
}


template< typename ObservationScalarType = double, typename TimeType = double,
          typename std::enable_if< is_state_scalar_and_time_type< ObservationScalarType, TimeType >::value, int >::type = 0 >
class ObservationCollection
{
public:

    typedef std::map< ObservableType, std::map< LinkEnds, std::vector< std::shared_ptr< SingleObservationSet< ObservationScalarType, TimeType > > > > > SortedObservationSets;

    ObservationCollection(
            const SortedObservationSets& observationSetList = SortedObservationSets( ) ):
        observationSetList_( observationSetList )
    {
        setObservationSetIndices( );
        setConcatenatedObservationsAndTimes( );
    }

    ObservationCollection(
            const std::vector< std::shared_ptr< SingleObservationSet< ObservationScalarType, TimeType > > > observationSetList ):
        observationSetList_( createSortedObservationSetList< ObservationScalarType, TimeType >( observationSetList ) )
    {
        setObservationSetIndices( );
        setConcatenatedObservationsAndTimes( );
    }

    Eigen::Matrix< ObservationScalarType, Eigen::Dynamic, 1 > getObservationVector( )
    {
        return concatenatedObservations_;
    }

    const Eigen::Matrix< ObservationScalarType, Eigen::Dynamic, 1 >& getObservationVectorReference( )
    {
        return concatenatedObservations_;
    }

    std::vector< TimeType > getConcatenatedTimeVector( )
    {
        return concatenatedTimes_;
    }

    std::pair< TimeType, TimeType > getTimeBounds( )
    {
        return std::make_pair ( *std::min_element( concatenatedTimes_.begin( ), concatenatedTimes_.end( ) ),
                                *std::max_element( concatenatedTimes_.begin( ), concatenatedTimes_.end( ) ) );
    }

    std::vector< int > getConcatenatedLinkEndIds( )
    {
        return concatenatedLinkEndIds_;
    }

    std::map< observation_models::LinkEnds, int > getLinkEndIdentifierMap( )
    {
        return linkEndIds_;
    }

    std::map< int, observation_models::LinkEnds > getInverseLinkEndIdentifierMap( )
    {
        return inverseLinkEndIds_;
    }





    std::map< ObservableType, std::map< LinkEnds, std::vector< std::pair< int, int > > > > getObservationSetStartAndSize( )
    {
        return observationSetStartAndSize_;
    }

<<<<<<< HEAD
    std::vector< std::pair< int, int > > getConcatenatedObservationSetStartAndSize( )
    {
        return concatenatedObservationSetStartAndSize_;
    }


=======
    std::map< ObservableType, std::map< LinkEnds, std::pair< int, int > > > getObservationTypeAndLinkEndStartAndSize( )
    {
        return observationTypeAndLinkEndStartAndSize_;
    }

>>>>>>> 1f306846
    std::map< ObservableType, std::map< int, std::vector< std::pair< int, int > > > > getObservationSetStartAndSizePerLinkEndIndex( )
    {
        return observationSetStartAndSizePerLinkEndIndex_;
    }



    std::map< ObservableType, std::pair< int, int > > getObservationTypeStartAndSize( )
    {
        return observationTypeStartAndSize_;
    }

    int getTotalObservableSize( )
    {
        return totalObservableSize_;
    }

    SortedObservationSets getObservations( )
    {
        return observationSetList_;
    }

    std::vector< std::shared_ptr< SingleObservationSet< ObservationScalarType, TimeType > > > getSingleLinkAndTypeObservationSets(
            const ObservableType observableType,
            const LinkDefinition linkEnds )
    {
        if( observationSetList_.count( observableType ) == 0 )
        {
            throw std::runtime_error( "Error when retrieving observable of type " + observation_models::getObservableName( observableType ) +
                                      " from observation collection, no such observable exists" );
        }
        else if( observationSetList_.at( observableType ).count( linkEnds.linkEnds_ ) == 0 )
        {
            throw std::runtime_error( "Error when retrieving observable of type " + observation_models::getObservableName( observableType ) +
                                      " and link ends " + observation_models::getLinkEndsString( linkEnds.linkEnds_ ) +
                                      " from observation collection, no such link ends found for observable" );
        }

        return observationSetList_.at( observableType ).at( linkEnds.linkEnds_ );
    }

    Eigen::Matrix< ObservationScalarType, Eigen::Dynamic, 1 > getSingleLinkObservations(
            const ObservableType observableType,
            const LinkDefinition& linkEnds )
    {
        if( observationSetStartAndSize_.count( observableType ) == 0 )
        {
            throw std::runtime_error( " Error when getting single link observations, not observations of type "
                                      + std::to_string( observableType ) );
        }
        else
        {
            if( observationSetStartAndSize_.at( observableType ).count( linkEnds.linkEnds_ ) == 0 )
            {
                throw std::runtime_error( " Error when getting single link observations, not observations of type "
                                          + std::to_string( observableType ) + " for given link ends." );
            }
            else
            {
                std::vector< std::pair< int, int > > combinedIndices =
                        observationSetStartAndSize_.at( observableType ).at( linkEnds.linkEnds_ );
                int startIndex = combinedIndices.at( 0 ).first;
                int finalEntry = combinedIndices.size( ) - 1;

                int numberOfObservables = ( combinedIndices.at( finalEntry ).first - startIndex ) +
                        combinedIndices.at( finalEntry ).second;
                return concatenatedObservations_.segment( startIndex, numberOfObservables );
            }
        }
    }

    std::vector< TimeType > getSingleLinkTimes(
            const ObservableType observableType,
            const LinkDefinition& linkEnds )
    {
        if( observationSetStartAndSize_.count( observableType ) == 0 )
        {
            throw std::runtime_error( " Error when getting single link observations, not observations of type "
                                      + std::to_string( observableType ) );
        }
        else
        {
            if( observationSetStartAndSize_.at( observableType ).count( linkEnds.linkEnds_ ) == 0 )
            {
                throw std::runtime_error( " Error when getting single link observations, not observations of type "
                                          + std::to_string( observableType ) + " for given link ends." );
            }
            else
            {
                std::vector< std::pair< int, int > > combinedIndices =
                        observationSetStartAndSize_.at( observableType ).at( linkEnds.linkEnds_ );
                int startIndex = combinedIndices.at( 0 ).first;
                int finalEntry = combinedIndices.size( ) - 1;

                int numberOfObservables = ( combinedIndices.at( finalEntry ).first - startIndex ) +
                        combinedIndices.at( finalEntry ).second;
                return std::vector< TimeType >( concatenatedTimes_.begin( ) + startIndex,
                                                concatenatedTimes_.begin( ) + ( startIndex + numberOfObservables ) );
            }
        }
    }

    std::pair< Eigen::Matrix< ObservationScalarType, Eigen::Dynamic, 1 >, std::vector< TimeType > > getSingleLinkObservationsAndTimes(
            const ObservableType observableType,
            const LinkDefinition& linkEnds )
    {
        return std::make_pair( getSingleLinkObservations( observableType, linkEnds ),
                               getSingleLinkTimes( observableType, linkEnds ) );
    }

    std::vector< LinkEnds > getConcatenatedLinkEndIdNames( )
    {
        return concatenatedLinkEndIdNames_;
    }


    std::map< ObservableType, std::map< int, std::vector< std::shared_ptr< SingleObservationSet< ObservationScalarType, TimeType > > > > > getSortedObservationSets( )
    {
        std::map< ObservableType, std::map< int, std::vector< std::shared_ptr< SingleObservationSet< ObservationScalarType, TimeType > > > > > observationSetListIndexSorted;
        for( auto it1 : observationSetList_ )
        {
            for( auto it2 : it1.second )
            {
                observationSetListIndexSorted[ it1.first ][ linkEndIds_[ it2.first ] ] = it2.second;
            }
        }
        return observationSetListIndexSorted;
    }

    std::map < ObservableType, std::vector< LinkEnds > > getLinkEndsPerObservableType( )
    {
        std::map < ObservableType, std::vector< LinkEnds > > linkEndsPerObservableType;

        for ( auto observableTypeIt = observationSetList_.begin( ); observableTypeIt != observationSetList_.end( );
            ++observableTypeIt )
        {
            std::vector< LinkEnds > linkEndsVector;

            for ( auto linkEndsIt = observableTypeIt->second.begin( ); linkEndsIt != observableTypeIt->second.end( );
                ++linkEndsIt )
            {
                linkEndsVector.push_back( linkEndsIt->first );
            }

            linkEndsPerObservableType[ observableTypeIt->first ] = linkEndsVector;
        }

        return linkEndsPerObservableType;
    }


private:

    void setObservationSetIndices( )
    {
        int currentStartIndex = 0;
        int currentTypeStartIndex = 0;
        totalNumberOfObservables_ = 0;
        totalObservableSize_ = 0;

        for( auto observationIterator : observationSetList_ )
        {
            ObservableType currentObservableType = observationIterator.first;

            currentTypeStartIndex = currentStartIndex;
            int observableSize = getObservableSize(  currentObservableType );

            int currentObservableTypeSize = 0;

            for( auto linkEndIterator : observationIterator.second )
            {
                LinkEnds currentLinkEnds = linkEndIterator.first;
                int currentLinkEndStartIndex = currentStartIndex;
                int currentLinkEndSize = 0;
                for( unsigned int i = 0; i < linkEndIterator.second.size( ); i++ )
                {
                    int currentNumberOfObservables = linkEndIterator.second.at( i )->getNumberOfObservables( );
                    int currentObservableVectorSize = currentNumberOfObservables * observableSize;

                    observationSetStartAndSize_[ currentObservableType ][ currentLinkEnds ].push_back(
                                std::make_pair( currentStartIndex, currentObservableVectorSize ) );
                    concatenatedObservationSetStartAndSize_.push_back( std::make_pair( currentStartIndex, currentObservableVectorSize ) );
                    currentStartIndex += currentObservableVectorSize;
                    currentObservableTypeSize += currentObservableVectorSize;
                    currentLinkEndSize += currentObservableVectorSize;

                    totalObservableSize_ += currentObservableVectorSize;
                    totalNumberOfObservables_ += currentNumberOfObservables;
                }
                observationTypeAndLinkEndStartAndSize_[ currentObservableType ][ currentLinkEnds ] = std::make_pair(
                    currentLinkEndStartIndex, currentLinkEndSize );
            }
            observationTypeStartAndSize_[ currentObservableType ] = std::make_pair(
                        currentTypeStartIndex, currentObservableTypeSize );
        }
    }

    void setConcatenatedObservationsAndTimes( )
    {
        concatenatedObservations_ = Eigen::Matrix< ObservationScalarType, Eigen::Dynamic, 1 >::Zero( totalObservableSize_ );
        concatenatedTimes_.resize( totalObservableSize_ );
        concatenatedLinkEndIds_.resize( totalObservableSize_ );
        concatenatedLinkEndIdNames_.resize( totalObservableSize_ );


        int observationCounter = 0;
        int maximumStationId = 0;
        int currentStationId;

        for( auto observationIterator : observationSetList_ )
        {
            ObservableType currentObservableType = observationIterator.first;
            int observableSize = getObservableSize(  currentObservableType );

            for( auto linkEndIterator : observationIterator.second )
            {
                LinkEnds currentLinkEnds = linkEndIterator.first;
                if( linkEndIds_.count( currentLinkEnds ) == 0 )
                {
                    linkEndIds_[ currentLinkEnds ] = maximumStationId;
                    inverseLinkEndIds_[ maximumStationId ] = currentLinkEnds;
                    currentStationId = maximumStationId;
                    maximumStationId++;
                }
                else
                {
                    currentStationId = linkEndIds_[ currentLinkEnds ];
                }

                for( unsigned int i = 0; i < linkEndIterator.second.size( ); i++ )
                {
                    std::pair< int, int > startAndSize =
                            observationSetStartAndSize_.at( currentObservableType ).at( currentLinkEnds ).at( i );
                    Eigen::Matrix< ObservationScalarType, Eigen::Dynamic, 1 > currentObservables =
                            Eigen::Matrix< ObservationScalarType, Eigen::Dynamic, 1 >::Zero( startAndSize.second );

                    std::vector< Eigen::Matrix< ObservationScalarType, Eigen::Dynamic, 1 > > currentObservationSet =
                            linkEndIterator.second.at( i )->getObservations( );
                    std::vector< TimeType > currentObservationTimes =
                            linkEndIterator.second.at( i )->getObservationTimes( );
                    for( unsigned int j = 0; j < currentObservationSet.size( ); j++ )
                    {
                        currentObservables.segment( j * observableSize, observableSize ) = currentObservationSet.at( j );
                        for( int k = 0; k < observableSize; k++ )
                        {
                            concatenatedTimes_[ observationCounter ] = currentObservationTimes.at( j );
                            concatenatedLinkEndIds_[ observationCounter ] = currentStationId;
                            concatenatedLinkEndIdNames_[ observationCounter ] = currentLinkEnds;
                            observationCounter++;
                        }
                    }
                    concatenatedObservations_.segment( startAndSize.first, startAndSize.second ) = currentObservables;
                }
            }
        }

        for( auto it1 : observationSetStartAndSize_ )
        {
            for( auto it2 : it1.second )
            {
                observationSetStartAndSizePerLinkEndIndex_[ it1.first ][ linkEndIds_[ it2.first ] ] = it2.second;
            }
        }
    }

    const SortedObservationSets observationSetList_;

    Eigen::Matrix< ObservationScalarType, Eigen::Dynamic, 1 > concatenatedObservations_;

    std::vector< TimeType > concatenatedTimes_;

    std::vector< int > concatenatedLinkEndIds_;

    std::vector< LinkEnds > concatenatedLinkEndIdNames_;

    std::map< observation_models::LinkEnds, int > linkEndIds_;

    std::map< int, observation_models::LinkEnds > inverseLinkEndIds_;

    std::map< ObservableType, std::map< LinkEnds, std::vector< std::pair< int, int > > > > observationSetStartAndSize_;

    std::vector< std::pair< int, int > > concatenatedObservationSetStartAndSize_;

    std::map< ObservableType, std::map< int, std::vector< std::pair< int, int > > > > observationSetStartAndSizePerLinkEndIndex_;

    std::map< ObservableType, std::map< LinkEnds, std::pair< int, int > > > observationTypeAndLinkEndStartAndSize_;

    std::map< ObservableType, std::pair< int, int > > observationTypeStartAndSize_;

    int totalObservableSize_;

    int totalNumberOfObservables_;
};


template< typename ObservationScalarType = double, typename TimeType = double,
    typename std::enable_if< is_state_scalar_and_time_type< ObservationScalarType, TimeType >::value, int >::type = 0 >
std::vector< std::shared_ptr< SingleObservationSet< ObservationScalarType, TimeType > > > splitSingleObservationSetIntoArcs(
    const std::shared_ptr< SingleObservationSet< ObservationScalarType, TimeType > > originalObservationSet,
    const double arcSplitInterval,
    const int minimumNumberOfObservations )
{
    std::vector< int > rawArcStartIndices = { 0 };
    const std::vector< TimeType > originalObservationTimes = originalObservationSet->getObservationTimesReference( );
    for( unsigned int i = 1; i < originalObservationTimes.size( ); i++ )
    {
        if( ( originalObservationTimes.at( i ) - originalObservationTimes.at( i - 1 ) ) > arcSplitInterval )
        {
            rawArcStartIndices.push_back( i );
        }
    }
    rawArcStartIndices.push_back( originalObservationTimes.size( ) );

    std::vector< std::pair< int, int > > arcSplitIndices;

    for( unsigned int j = 1; j < rawArcStartIndices.size( ); j++ )
    {
        if( ( rawArcStartIndices.at( j ) - rawArcStartIndices.at( j - 1 ) ) > minimumNumberOfObservations )
        {
            arcSplitIndices.push_back( std::make_pair( rawArcStartIndices.at( j - 1 ), rawArcStartIndices.at( j ) - rawArcStartIndices.at( j - 1 ) ) );
        }
    }

    std::vector< std::shared_ptr< SingleObservationSet< ObservationScalarType, TimeType > > > splitSingleObervationSet;
    for( unsigned int i = 0; i < arcSplitIndices.size( ); i++ )
    {
        std::vector< Eigen::VectorXd > currentSplitDependentVariables;
        if( originalObservationSet->getObservationsDependentVariablesReference( ).size( ) > 0 )
        {
            currentSplitDependentVariables =
                utilities::getStlVectorSegment( originalObservationSet->getObservationsDependentVariablesReference( ),
                                  arcSplitIndices.at( i ).first, arcSplitIndices.at( i ).second );
        }

        splitSingleObervationSet.push_back(
            std::make_shared< SingleObservationSet< ObservationScalarType, TimeType > >(
                originalObservationSet->getObservableType( ),
                originalObservationSet->getLinkEnds( ),
                utilities::getStlVectorSegment( originalObservationSet->getObservationsReference( ), arcSplitIndices.at( i ).first, arcSplitIndices.at( i ).second ),
                utilities::getStlVectorSegment( originalObservationSet->getObservationTimesReference( ), arcSplitIndices.at( i ).first, arcSplitIndices.at( i ).second ),
                originalObservationSet->getReferenceLinkEnd( ),
                currentSplitDependentVariables,
                originalObservationSet->getDependentVariableCalculator( ),
                originalObservationSet->getAncilliarySettings( ) ) );
    }
    return splitSingleObervationSet;
}

template< typename ObservationScalarType = double, typename TimeType = double,
    typename std::enable_if< is_state_scalar_and_time_type< ObservationScalarType, TimeType >::value, int >::type = 0 >
std::shared_ptr< ObservationCollection< ObservationScalarType, TimeType > > splitObservationSetsIntoArcs(
    const std::shared_ptr< ObservationCollection< ObservationScalarType, TimeType > > originalObservationCollection,
    const double arcSplitInterval,
    const int minimumNumberOfObservations )
{
    typename ObservationCollection< ObservationScalarType, TimeType >::SortedObservationSets originalObservationSets =
        originalObservationCollection->getObservations( );
    typename ObservationCollection< ObservationScalarType, TimeType >::SortedObservationSets splitObservationSets;
    for( auto observationIt : originalObservationSets )
    {
        for( auto linkEndIt : observationIt.second )
        {
            std::vector< std::shared_ptr< SingleObservationSet< ObservationScalarType, TimeType > > > splitSingleObervationSet;
            for( unsigned int i = 0; i < linkEndIt.second.size( ); i++ )
            {
                auto singleSplitObservationSet = splitSingleObservationSetIntoArcs( linkEndIt.second.at( i ), arcSplitInterval, minimumNumberOfObservations );
                splitSingleObervationSet.insert( splitSingleObervationSet.end( ), singleSplitObservationSet.begin( ), singleSplitObservationSet.end( ) );
            }
            splitObservationSets[ observationIt.first ][ linkEndIt.first ] = splitSingleObervationSet;
        }
    }
    return std::make_shared< ObservationCollection< ObservationScalarType, TimeType > >( splitObservationSets );
}

template< typename ObservationScalarType = double, typename TimeType = double,
          typename std::enable_if< is_state_scalar_and_time_type< ObservationScalarType, TimeType >::value, int >::type = 0 >
std::vector< std::shared_ptr< SingleObservationSet< ObservationScalarType, TimeType > > > getObservationListWithDependentVariables(
        const std::vector< std::shared_ptr< SingleObservationSet< ObservationScalarType, TimeType > > > fullObservationList,
        const std::shared_ptr< simulation_setup::ObservationDependentVariableSettings > dependentVariableToRetrieve )
{
    std::vector< std::shared_ptr< SingleObservationSet< ObservationScalarType, TimeType > > > observationList;
    for( unsigned int i = 0; i < fullObservationList.size( ); i++ )
    {
        std::shared_ptr< simulation_setup::ObservationDependentVariableCalculator > dependentVariableCalculator =
                fullObservationList.at( i )->getDependentVariableCalculator( );
        if( dependentVariableCalculator != nullptr )
        {
            std::pair< int, int > variableIndices = dependentVariableCalculator->getDependentVariableIndices(
                        dependentVariableToRetrieve );

            if( variableIndices.second != 0 )
            {
                observationList.push_back( fullObservationList.at( i ) );
            }
        }
    }
    return observationList;
}

template< typename ObservationScalarType = double, typename TimeType = double,
          typename std::enable_if< is_state_scalar_and_time_type< ObservationScalarType, TimeType >::value, int >::type = 0 >
std::vector< std::shared_ptr< SingleObservationSet< ObservationScalarType, TimeType > > > getObservationListWithDependentVariables(
        const std::shared_ptr< ObservationCollection< ObservationScalarType, TimeType > > observationCollection,
        const std::shared_ptr< simulation_setup::ObservationDependentVariableSettings > dependentVariableToRetrieve,
        const ObservableType observableType )
{
    std::vector< std::shared_ptr< SingleObservationSet< ObservationScalarType, TimeType > > > observationList;
    if( observationCollection->getObservations( ).count( observableType ) != 0 )
    {
        std::map< LinkEnds, std::vector< std::shared_ptr< SingleObservationSet< ObservationScalarType, TimeType > > > >
                observationsOfGivenType = observationCollection->getObservations( ).at( observableType );

        for( auto linkEndIterator : observationsOfGivenType )
        {
            std::vector< std::shared_ptr< SingleObservationSet< ObservationScalarType, TimeType > > > fullObservationList =
                    linkEndIterator.second;
            std::vector< std::shared_ptr< SingleObservationSet< ObservationScalarType, TimeType > > > partialObservationList =
                    getObservationListWithDependentVariables( fullObservationList, dependentVariableToRetrieve );
            observationList.insert( observationList.end( ), partialObservationList.begin( ), partialObservationList.end( ) );
        }
    }
    return observationList;
}

template< typename ObservationScalarType = double, typename TimeType = double,
          typename std::enable_if< is_state_scalar_and_time_type< ObservationScalarType, TimeType >::value, int >::type = 0 >
std::vector< std::shared_ptr< SingleObservationSet< ObservationScalarType, TimeType > > > getObservationListWithDependentVariables(
        const std::shared_ptr< ObservationCollection< ObservationScalarType, TimeType > > observationCollection,
        const std::shared_ptr< simulation_setup::ObservationDependentVariableSettings > dependentVariableToRetrieve,
        const ObservableType observableType ,
        const LinkEnds& linkEnds )
{
    std::vector< std::shared_ptr< SingleObservationSet< ObservationScalarType, TimeType > > > observationList;
    if( observationCollection->getObservations( ).count( observableType ) != 0 )
    {
        if( observationCollection->getObservations( ).at( observableType ).count( linkEnds ) != 0 )
        {
            std::vector< std::shared_ptr< SingleObservationSet< ObservationScalarType, TimeType > > > fullObservationList =
                    observationCollection->getObservations( ).at( observableType ).at( linkEnds );
            std::vector< std::shared_ptr< SingleObservationSet< ObservationScalarType, TimeType > > > partialObservationList =
                    getObservationListWithDependentVariables( fullObservationList, dependentVariableToRetrieve );
            observationList.insert( observationList.end( ), partialObservationList.begin( ), partialObservationList.end( ) );
        }
    }
    return observationList;
}

template< typename ObservationScalarType = double, typename TimeType = double, typename... ArgTypes,
          typename std::enable_if< is_state_scalar_and_time_type< ObservationScalarType, TimeType >::value, int >::type = 0 >
std::vector< std::map< double, Eigen::VectorXd > > getDependentVariableResultPerObservationSet(
        const std::shared_ptr< ObservationCollection< ObservationScalarType, TimeType > > observationCollection,
        const std::shared_ptr< simulation_setup::ObservationDependentVariableSettings > dependentVariableToRetrieve,
        ArgTypes... args )
{
    std::vector< std::shared_ptr< SingleObservationSet< ObservationScalarType, TimeType > > > observationsWithVariable =
            getObservationListWithDependentVariables(
                observationCollection, dependentVariableToRetrieve, args ... );

    std::vector< std::map< double, Eigen::VectorXd > > dependentVariableList;
    for( unsigned int i = 0; i < observationsWithVariable.size( ); i++ )
    {
        std::shared_ptr< simulation_setup::ObservationDependentVariableCalculator > dependentVariableCalculator =
                observationsWithVariable.at( i )->getDependentVariableCalculator( );

        std::pair< int, int > variableIndices = dependentVariableCalculator->getDependentVariableIndices(
                    dependentVariableToRetrieve );
        std::map< double, Eigen::VectorXd > slicedHistory =
                utilities::sliceMatrixHistory(
                    observationsWithVariable.at( i )->getDependentVariableHistory( ), variableIndices );

        dependentVariableList.push_back( slicedHistory );
    }

    return dependentVariableList;
}

template< typename ObservationScalarType = double, typename TimeType = double, typename... ArgTypes,
          typename std::enable_if< is_state_scalar_and_time_type< ObservationScalarType, TimeType >::value, int >::type = 0 >
std::map< double, Eigen::VectorXd > getDependentVariableResultList(
        const std::shared_ptr< ObservationCollection< ObservationScalarType, TimeType > > observationCollection,
        const std::shared_ptr< simulation_setup::ObservationDependentVariableSettings > dependentVariableToRetrieve,
        ArgTypes... args )
{
    std::vector< std::map< double, Eigen::VectorXd > > dependentVariableResultPerObservationSet =
            getDependentVariableResultPerObservationSet(
                observationCollection, dependentVariableToRetrieve, args ... );
    return utilities::concatenateMaps( dependentVariableResultPerObservationSet );


}

template< typename ObservationScalarType = double, typename TimeType = double,
          typename std::enable_if< is_state_scalar_and_time_type< ObservationScalarType, TimeType >::value, int >::type = 0 >
inline std::shared_ptr< SingleObservationSet< ObservationScalarType, TimeType > > createSingleObservationSet(
        const ObservableType observableType,
        const LinkEnds& linkEnds,
        const std::vector< Eigen::Matrix< ObservationScalarType, Eigen::Dynamic, 1 > >&  observations,
        const std::vector< TimeType > observationTimes,
        const LinkEndType referenceLinkEnd,
        const std::shared_ptr< observation_models::ObservationAncilliarySimulationSettings > ancilliarySettings )
{
    return std::make_shared< SingleObservationSet< ObservationScalarType, TimeType > >(
                observableType, linkEnds, observations, observationTimes, referenceLinkEnd,
                std::vector< Eigen::Matrix< ObservationScalarType, Eigen::Dynamic, 1 > >( ), nullptr, ancilliarySettings );
}

//template< typename ObservationScalarType = double, typename TimeType = double,
//          typename std::enable_if< is_state_scalar_and_time_type< ObservationScalarType, TimeType >::value, int >::type = 0 >
//inline std::shared_ptr< ObservationCollection< ObservationScalarType, TimeType > >  createManualObservationCollection(
//        const std::map< ObservableType, std::map< LinkEnds, std::vector< std::shared_ptr< SingleObservationSet< ObservationScalarType, TimeType > > > > >& observationSetList )
//{
//    return std::make_shared< ObservationCollection< ObservationScalarType, TimeType > >( observationSetList );
//}

//template< typename ObservationScalarType = double, typename TimeType = double,
//          typename std::enable_if< is_state_scalar_and_time_type< ObservationScalarType, TimeType >::value, int >::type = 0 >
//inline std::shared_ptr< ObservationCollection< ObservationScalarType, TimeType > >  createManualObservationCollection(
//        const ObservableType observableType,
//        const LinkEnds& linkEnds,
//        const std::shared_ptr< SingleObservationSet< ObservationScalarType, TimeType > >& observationSetList )
//{
//    return std::make_shared< ObservationCollection< ObservationScalarType, TimeType > >( observationSetList );
//}

template< typename ObservationScalarType = double, typename TimeType = double >
inline std::shared_ptr< ObservationCollection< ObservationScalarType, TimeType > >  createManualObservationCollection(
        const ObservableType observableType,
        const LinkDefinition& linkEnds,
        const std::vector< Eigen::Matrix< ObservationScalarType, Eigen::Dynamic, 1 > >& observations,
        const std::vector< TimeType > observationTimes,
        const LinkEndType referenceLinkEnd,
        const std::shared_ptr< observation_models::ObservationAncilliarySimulationSettings > ancilliarySettings = nullptr )
{
    std::shared_ptr< SingleObservationSet< ObservationScalarType, TimeType > > singleObservationSet =
            createSingleObservationSet( observableType, linkEnds.linkEnds_, observations, observationTimes, referenceLinkEnd,
                                        ancilliarySettings );

    std::map< ObservableType, std::map< LinkEnds, std::vector< std::shared_ptr< SingleObservationSet< ObservationScalarType, TimeType > > > > > observationSetList;
    observationSetList[ observableType ][ linkEnds.linkEnds_ ].push_back( singleObservationSet );
    return std::make_shared< ObservationCollection< ObservationScalarType, TimeType > >( observationSetList );
}

template< typename ObservationScalarType = double, typename TimeType = double >
inline std::shared_ptr< ObservationCollection< ObservationScalarType, TimeType > >  createManualObservationCollection(
        std::vector< std::shared_ptr< SingleObservationSet< ObservationScalarType, TimeType > > > singleObservationSets )
{
    return std::make_shared< ObservationCollection< ObservationScalarType, TimeType > >( singleObservationSets );
}


template< typename ObservationScalarType = double, typename TimeType = double >
std::shared_ptr< ObservationCollection< ObservationScalarType, TimeType > >  createResidualCollection(
    const std::shared_ptr< ObservationCollection< ObservationScalarType, TimeType > > observedData,
    const std::shared_ptr< ObservationCollection< ObservationScalarType, TimeType > > computedData )
{
//    std::map< ObservableType, std::map< LinkEnds, std::vector< std::shared_ptr< SingleObservationSet< ObservationScalarType, TimeType > > > > >
    typename ObservationCollection< ObservationScalarType, TimeType >::SortedObservationSets observedObservationSets = observedData->getObservations( );
    typename ObservationCollection< ObservationScalarType, TimeType >::SortedObservationSets computedObservationSets = computedData->getObservations( );
    typename ObservationCollection< ObservationScalarType, TimeType >::SortedObservationSets residualObservationSets;

    for( auto observationIt : observedObservationSets )
    {
        for( auto linkEndIt : observationIt.second )
        {
            for( unsigned int i = 0; i < linkEndIt.second.size( ); i++ )
            {
                residualObservationSets[ observationIt.first ][ linkEndIt.first ].push_back(
                    createResidualObservationSet( linkEndIt.second.at( i ), computedObservationSets.at( observationIt.first ).at( linkEndIt.first ).at( i ) ) );
            }
        }
    }
    return std::make_shared< ObservationCollection< ObservationScalarType, TimeType > >( residualObservationSets );
}


template< typename ObservationScalarType = double, typename TimeType = double >
std::shared_ptr< ObservationCollection< ObservationScalarType, TimeType > > filterResidualOutliers(
    const std::shared_ptr< ObservationCollection< ObservationScalarType, TimeType > > observedData,
    const std::shared_ptr< ObservationCollection< ObservationScalarType, TimeType > > residualData,
    const std::map< ObservableType, double > residualCutoffValuePerObservable )
{
    typename ObservationCollection< ObservationScalarType, TimeType >::SortedObservationSets observedObservationSets = observedData->getObservations( );
    typename ObservationCollection< ObservationScalarType, TimeType >::SortedObservationSets filteredObservedObservationSets;
    typename ObservationCollection< ObservationScalarType, TimeType >::SortedObservationSets residualObservationSets = residualData->getObservations( );



    for( auto observationIt : residualObservationSets )
    {
        if( residualObservationSets.count( observationIt.first ) )
        {
            double filterValue = residualCutoffValuePerObservable.at( observationIt.first );
            for ( auto linkEndIt: observationIt.second )
            {
                for ( unsigned int i = 0; i < linkEndIt.second.size( ); i++ )
                {
                    std::shared_ptr< SingleObservationSet< ObservationScalarType, TimeType > > currentObservationSet =
                        residualObservationSets.at( observationIt.first ).at( linkEndIt.first ).at( i );
                    std::vector<int> indicesToRemove;
                    std::shared_ptr<SingleObservationSet<ObservationScalarType, TimeType> >
                        residualObservationSet = linkEndIt.second.at( i );
                    for ( unsigned int j = 0; j < currentObservationSet->getObservationTimes( ).size( ); j++ )
                    {
                        if ( currentObservationSet->getObservation( j ).array( ).abs( ).maxCoeff( ) > filterValue )
                        {
                            indicesToRemove.push_back( j );
                        }
                    }

                    filteredObservedObservationSets[ observationIt.first ][ linkEndIt.first ].push_back(
                        observedObservationSets[ observationIt.first ][ linkEndIt.first ].at( i )->createFilteredObservationSet(
                            indicesToRemove ) );
                }
            }
        }
    }
    return std::make_shared< ObservationCollection< ObservationScalarType, TimeType > >( filteredObservedObservationSets );
}

} // namespace observation_models

} // namespace tudat

#endif // TUDAT_OBSERVATIONS_H<|MERGE_RESOLUTION|>--- conflicted
+++ resolved
@@ -366,20 +366,16 @@
         return observationSetStartAndSize_;
     }
 
-<<<<<<< HEAD
     std::vector< std::pair< int, int > > getConcatenatedObservationSetStartAndSize( )
     {
         return concatenatedObservationSetStartAndSize_;
     }
 
-
-=======
     std::map< ObservableType, std::map< LinkEnds, std::pair< int, int > > > getObservationTypeAndLinkEndStartAndSize( )
     {
         return observationTypeAndLinkEndStartAndSize_;
     }
 
->>>>>>> 1f306846
     std::map< ObservableType, std::map< int, std::vector< std::pair< int, int > > > > getObservationSetStartAndSizePerLinkEndIndex( )
     {
         return observationSetStartAndSizePerLinkEndIndex_;
