/*    Copyright (c) 2010-2019, Delft University of Technology
 *    All rigths reserved
 *
 *    This file is part of the Tudat. Redistribution and use in source and
 *    binary forms, with or without modification, are permitted exclusively
 *    under the terms of the Modified BSD license. You should have received
 *    a copy of the license with this file. If not, please or visit:
 *    http://tudat.tudelft.nl/LICENSE.
 */

#ifndef TUDAT_CREATEESTIMATABLEPARAMETERS_H
#define TUDAT_CREATEESTIMATABLEPARAMETERS_H

#include "tudat/astro/basic_astro/accelerationModel.h"

#include "tudat/astro/orbit_determination/estimatable_parameters/estimatableParameter.h"
#include "tudat/astro/orbit_determination/estimatable_parameters/initialTranslationalState.h"
#include "tudat/astro/orbit_determination/estimatable_parameters/initialRotationalState.h"
#include "tudat/astro/orbit_determination/estimatable_parameters/initialMassState.h"
#include "tudat/astro/orbit_determination/estimatable_parameters/constantDragCoefficient.h"
#include "tudat/astro/orbit_determination/estimatable_parameters/constantRotationRate.h"
#include "tudat/astro/orbit_determination/estimatable_parameters/constantRotationalOrientation.h"
#include "tudat/astro/orbit_determination/estimatable_parameters/empiricalAccelerationCoefficients.h"
#include "tudat/astro/orbit_determination/estimatable_parameters/gravitationalParameter.h"
#include "tudat/astro/orbit_determination/estimatable_parameters/observationBiasParameter.h"
#include "tudat/astro/orbit_determination/estimatable_parameters/groundStationPosition.h"
#include "tudat/astro/orbit_determination/estimatable_parameters/sphericalHarmonicCosineCoefficients.h"
#include "tudat/astro/orbit_determination/estimatable_parameters/sphericalHarmonicSineCoefficients.h"
#include "tudat/astro/orbit_determination/estimatable_parameters/radiationPressureCoefficient.h"
#include "tudat/astro/orbit_determination/estimatable_parameters/ppnParameters.h"
#include "tudat/astro/orbit_determination/estimatable_parameters/equivalencePrincipleViolationParameter.h"
#include "tudat/astro/orbit_determination/estimatable_parameters/tidalLoveNumber.h"
#include "tudat/astro/orbit_determination/estimatable_parameters/directTidalTimeLag.h"
#include "tudat/astro/orbit_determination/estimatable_parameters/meanMomentOfInertiaParameter.h"
#include "tudat/astro/orbit_determination/estimatable_parameters/desaturationDeltaV.h"
#include "tudat/astro/orbit_determination/estimatable_parameters/periodicSpinVariation.h"
#include "tudat/astro/orbit_determination/estimatable_parameters/polarMotionAmplitude.h"
#include "tudat/astro/orbit_determination/estimatable_parameters/coreFactor.h"
#include "tudat/astro/orbit_determination/estimatable_parameters/freeCoreNutationRate.h"
#include "tudat/astro/orbit_determination/estimatable_parameters/desaturationDeltaV.h"
#include "tudat/astro/orbit_determination/estimatable_parameters/longitudeLibrationAmplitude.h"
#include "tudat/astro/orbit_determination/estimatable_parameters/constantThrust.h"
#include "tudat/astro/relativity/metric.h"
#include "tudat/astro/basic_astro/accelerationModelTypes.h"
#include "tudat/simulation/estimation_setup/estimatableParameterSettings.h"
#include "tudat/simulation/propagation_setup/dynamicsSimulator.h"
#include "tudat/simulation/environment_setup/body.h"

namespace tudat
{

namespace simulation_setup
{

//! Function to get a list of acceleration models that is to be linked to the given parameter
/*!
 *  Function to get a list of acceleration models that is to be linked to the given parameter, from single-arc propagator settings.
 *  For selected parameter types, this function finds the acceleration models to which they have to be linked to fully create
 *  the parameter objects. If  parameter type needs no acceleration, or no compatibel acceleration is found, an empty list is
 *  returned.
 *  \param propagatorSettings Single-arc propagator settings, from which acceleration models are to be extracted
 *  \param parameterSettings Settings for parameter settings for which acceleration models are to be found
 *  \return List of acceleration models that is to be linked to parameter defined by parameterSettings
 */
template< typename StateScalarType, typename TimeType >
std::vector< std::shared_ptr< basic_astrodynamics::AccelerationModel3d > > getAccelerationModelsListForParameters(
        const std::shared_ptr< propagators::SingleArcPropagatorSettings< StateScalarType, TimeType > > propagatorSettings,
        const std::shared_ptr< estimatable_parameters::EstimatableParameterSettings > parameterSettings )
{
    using namespace estimatable_parameters;
    std::vector< std::shared_ptr< basic_astrodynamics::AccelerationModel3d > > accelerationModelList;

    // Retrieve acceleration models
    basic_astrodynamics::AccelerationMap accelerationModelMap = getAccelerationMapFromPropagatorSettings(
                propagatorSettings );

    // Check parameter type
    switch( parameterSettings->parameterType_.first )
    {
    //  Empirical acceleration coefficeints need to be linked to empirical acceleration object
    case empirical_acceleration_coefficients:
    {
        std::shared_ptr< EmpiricalAccelerationEstimatableParameterSettings > empiricalAccelerationSettings =
                std::dynamic_pointer_cast< EmpiricalAccelerationEstimatableParameterSettings >( parameterSettings );

        // Check if acceleration model with required bodies undergoing/exerting accelerations exist
        if( accelerationModelMap.count( empiricalAccelerationSettings->parameterType_.second.first ) != 0 )
        {
            if( accelerationModelMap.at( empiricalAccelerationSettings->parameterType_.second.first ).count(
                        empiricalAccelerationSettings->parameterType_.second.second ) != 0 )

            {
                // Retrieve acceleration model.
                std::vector< std::shared_ptr< basic_astrodynamics::AccelerationModel< Eigen::Vector3d > > >
                        accelerationModelListToCheck =
                        accelerationModelMap.at( empiricalAccelerationSettings->parameterType_.second.first ).at(
                            empiricalAccelerationSettings->parameterType_.second.second );
                for( unsigned int i = 0; i < accelerationModelListToCheck.size( ); i++ )
                {
                    if( basic_astrodynamics::getAccelerationModelType( accelerationModelListToCheck[ i ] ) ==
                            basic_astrodynamics::empirical_acceleration )
                    {
                        accelerationModelList.push_back( accelerationModelListToCheck[ i ] );
                    }
                }
            }
        }
        break;
    }
        // Arc-wise empirical acceleration coefficeints need to be linked to empirical acceleration object
    case arc_wise_empirical_acceleration_coefficients:
    {
        std::shared_ptr< ArcWiseEmpiricalAccelerationEstimatableParameterSettings > empiricalAccelerationSettings =
                std::dynamic_pointer_cast< ArcWiseEmpiricalAccelerationEstimatableParameterSettings >( parameterSettings );

        // Check if acceleration model with required bodies undergoing/exerting accelerations exist
        if( accelerationModelMap.count( empiricalAccelerationSettings->parameterType_.second.first ) != 0 )
        {
            if( accelerationModelMap.at( empiricalAccelerationSettings->parameterType_.second.first ).count(
                        empiricalAccelerationSettings->parameterType_.second.second ) != 0 )

            {
                // Retrieve acceleration model.
                std::vector< std::shared_ptr< basic_astrodynamics::AccelerationModel< Eigen::Vector3d > > >
                        accelerationModelListToCheck =
                        accelerationModelMap.at( empiricalAccelerationSettings->parameterType_.second.first ).at(
                            empiricalAccelerationSettings->parameterType_.second.second );
                for( unsigned int i = 0; i < accelerationModelListToCheck.size( ); i++ )
                {
                    if( basic_astrodynamics::getAccelerationModelType( accelerationModelListToCheck[ i ] ) ==
                            basic_astrodynamics::empirical_acceleration )
                    {
                        accelerationModelList.push_back( accelerationModelListToCheck[ i ] );
                    }
                }
            }
        }
        break;
    }
        // Direct tidal time lags need to be linked to direct tidal acceleration
    case direct_dissipation_tidal_time_lag:
    {
        std::shared_ptr< DirectTidalTimeLagEstimatableParameterSettings > dissipationTimeLagSettings =
                std::dynamic_pointer_cast< DirectTidalTimeLagEstimatableParameterSettings >( parameterSettings );
        std::string currentBodyName =  parameterSettings ->parameterType_.second.first;
        if( dissipationTimeLagSettings == nullptr )
        {
            throw std::runtime_error( "Error, expected dissipation time lag parameter settings." );
        }
        else
        {
            std::vector< std::shared_ptr< gravitation::DirectTidalDissipationAcceleration > > tidalAccelerationModelList =
                    gravitation::getTidalDissipationAccelerationModels(
                        accelerationModelMap, currentBodyName, dissipationTimeLagSettings->deformingBodies_ );
            for( unsigned int i = 0; i < tidalAccelerationModelList.size( ); i++ )
            {
                accelerationModelList.push_back( tidalAccelerationModelList.at( i ) );
            }

        }
        break;
    }
        // Desaturation Delta V needs to be linked to destauration acceleration
    case desaturation_delta_v_values:
    {
        // Check if acceleration model with required bodies undergoing/exerting accelerations exist
        if( accelerationModelMap.count( parameterSettings->parameterType_.second.first ) != 0 )
        {
            if( accelerationModelMap.at( parameterSettings->parameterType_.second.first ).count(
                        parameterSettings->parameterType_.second.first ) != 0 )

            {
                // Retrieve acceleration model.
                std::vector< std::shared_ptr< basic_astrodynamics::AccelerationModel< Eigen::Vector3d > > >
                        accelerationModelListToCheck =
                        accelerationModelMap.at( parameterSettings->parameterType_.second.first ).at(
                            parameterSettings->parameterType_.second.first );
                for( unsigned int i = 0; i < accelerationModelListToCheck.size( ); i++ )
                {
                    if( basic_astrodynamics::getAccelerationModelType( accelerationModelListToCheck[ i ] ) ==
                            basic_astrodynamics::momentum_wheel_desaturation_acceleration )
                    {
                        accelerationModelList.push_back( accelerationModelListToCheck[ i ] );
                    }
                }
            }
        }
        break;
    }
    default:
        break;
    }
    return accelerationModelList;
}

//! Function to get a list of acceleration models that is to be linked to the given parameter
/*!
 *  Function to get a list of acceleration models that is to be linked to the given parameter, from multi-arc propagator settings.
 *  For selected parameter types, this function finds the acceleration models to which they have to be linked to fully create
 *  the parameter objects. If  parameter type needs no acceleration, or no compatible acceleration is found, an empty list is
 *  returned.
 *  \param propagatorSettings Single-arc propagator settings, from which acceleration models are to be extracted
 *  \param parameterSettings Settings for parameter settings for which acceleration models are to be found
 *  \return List of acceleration models (from all arcs) that is to be linked to parameter defined by parameterSettings
 */
template< typename StateScalarType, typename TimeType >
std::vector< std::shared_ptr< basic_astrodynamics::AccelerationModel3d > > getAccelerationModelsListForParameters(
        const std::shared_ptr< propagators::MultiArcPropagatorSettings< StateScalarType, TimeType > > propagatorSettings,
        const std::shared_ptr< estimatable_parameters::EstimatableParameterSettings > parameterSettings )
{
    std::vector< std::shared_ptr< basic_astrodynamics::AccelerationModel3d > > accelerationModelList;
    for( unsigned int i = 0; i < propagatorSettings->getSingleArcSettings( ).size( ); i++ )
    {
        std::vector< std::shared_ptr< basic_astrodynamics::AccelerationModel3d > > singleArcAccelerationModelList =
                getAccelerationModelsListForParameters(
                    propagatorSettings->getSingleArcSettings( ).at( i ), parameterSettings );
        accelerationModelList.insert(
                    accelerationModelList.end( ), singleArcAccelerationModelList.begin( ), singleArcAccelerationModelList.end( ) );
    }
    return accelerationModelList;
}

//! Function to get a list of acceleration models that is to be linked to the given parameter
/*!
 *  Function to get a list of acceleration models that is to be linked to the given parameter, from hybrid-arc propagator settings.
 *  For selected parameter types, this function finds the acceleration models to which they have to be linked to fully create
 *  the parameter objects. If  parameter type needs no acceleration, or no compatible acceleration is found, an empty list is
 *  returned.
 *  \param propagatorSettings Single-arc propagator settings, from which acceleration models are to be extracted
 *  \param parameterSettings Settings for parameter settings for which acceleration models are to be found
 *  \return List of acceleration models (from all arcs) that is to be linked to parameter defined by parameterSettings
 */
template< typename StateScalarType, typename TimeType >
std::vector< std::shared_ptr< basic_astrodynamics::AccelerationModel3d > > getAccelerationModelsListForParameters(
        const std::shared_ptr< propagators::HybridArcPropagatorSettings< StateScalarType, TimeType > > propagatorSettings,
        const std::shared_ptr< estimatable_parameters::EstimatableParameterSettings > parameterSettings )
{
    std::vector< std::shared_ptr< basic_astrodynamics::AccelerationModel3d > > multiArcAccelerationModelList;
    for( unsigned int i = 0; i < propagatorSettings->getMultiArcPropagatorSettings( )->getSingleArcSettings( ).size( ); i++ )
    {
        std::vector< std::shared_ptr< basic_astrodynamics::AccelerationModel3d > > singleArcAccelerationModelList =
                getAccelerationModelsListForParameters(
                    propagatorSettings->getMultiArcPropagatorSettings( )->getSingleArcSettings( ).at( i ), parameterSettings );
        multiArcAccelerationModelList.insert(
                    multiArcAccelerationModelList.end( ), singleArcAccelerationModelList.begin( ), singleArcAccelerationModelList.end( ) );
    }

    std::vector< std::shared_ptr< basic_astrodynamics::AccelerationModel3d > > singleArcAccelerationModelList =
            getAccelerationModelsListForParameters(
                propagatorSettings->getSingleArcPropagatorSettings( ), parameterSettings );

    if( singleArcAccelerationModelList.size( ) != 0 && multiArcAccelerationModelList.size( ) != 0 )
    {
        std::cerr<<"Warning when linking parameter to acceleration model in hybrid arc propagation. Dependencies found in both single- and multi-arc segments."<<std::endl;
    }

    std::vector< std::shared_ptr< basic_astrodynamics::AccelerationModel3d > > accelerationModelList =
            multiArcAccelerationModelList;
    accelerationModelList.insert(
                accelerationModelList.end( ), singleArcAccelerationModelList.begin( ), singleArcAccelerationModelList.end( ) );

    return accelerationModelList;
}

//! Function to get a list of acceleration models that is to be linked to the given parameter
/*!
 *  Function to get a list of acceleration models that is to be linked to the given parameter, from any propagator settings.
 *  For selected parameter types, this function finds the acceleration models to which they have to be linked to fully create
 *  the parameter objects. If  parameter type needs no acceleration, or no compatible acceleration is found, an empty list is
 *  returned.
 *  \param propagatorSettings Single-arc propagator settings, from which acceleration models are to be extracted
 *  \param parameterSettings Settings for parameter settings for which acceleration models are to be found
 *  \return List of acceleration models (from all arcs if applicable) that is to be linked to parameter defined by
 *  parameterSettings
 */
template< typename StateScalarType, typename TimeType >
std::vector< std::shared_ptr< basic_astrodynamics::AccelerationModel3d > > getAccelerationModelsListForParametersFromBase(
        const std::shared_ptr< propagators::PropagatorSettings< StateScalarType > > propagatorSettings,
        const std::shared_ptr< estimatable_parameters::EstimatableParameterSettings > parameterSettings )
{
    std::vector< std::shared_ptr< basic_astrodynamics::AccelerationModel3d > > accelerationModelList;

    if( std::dynamic_pointer_cast< propagators::SingleArcPropagatorSettings< StateScalarType, TimeType > >( propagatorSettings ) != nullptr )
    {
        accelerationModelList = getAccelerationModelsListForParameters(
                    std::dynamic_pointer_cast< propagators::SingleArcPropagatorSettings< StateScalarType, TimeType > >( propagatorSettings ),
                    parameterSettings );
    }
    else if( std::dynamic_pointer_cast< propagators::MultiArcPropagatorSettings< StateScalarType, TimeType > >( propagatorSettings ) != nullptr )
    {
        accelerationModelList = getAccelerationModelsListForParameters(
                    std::dynamic_pointer_cast< propagators::MultiArcPropagatorSettings< StateScalarType, TimeType > >( propagatorSettings ),
                    parameterSettings );
    }
    else if( std::dynamic_pointer_cast< propagators::HybridArcPropagatorSettings< StateScalarType, TimeType > >( propagatorSettings ) != nullptr )
    {
        accelerationModelList = getAccelerationModelsListForParameters(
                    std::dynamic_pointer_cast< propagators::HybridArcPropagatorSettings< StateScalarType, TimeType > >( propagatorSettings ),
                    parameterSettings );
    }

    if( accelerationModelList.size( ) == 0 )
    {
        throw std::runtime_error( "Error when getting acceleration model for parameter " +
                                  std::to_string( parameterSettings->parameterType_.first ) + ", no acceleration model found." );
    }

    return accelerationModelList;
}

template< typename InitialStateParameterType = double, typename TimeType = double >
std::vector< std::shared_ptr< estimatable_parameters::EstimatableParameterSettings > > getInitialStateParameterSettings(
        const std::shared_ptr< propagators::PropagatorSettings< InitialStateParameterType > > propagatorSettings,
        const SystemOfBodies& bodies,
        const std::vector< double > arcStartTimes = std::vector< double >( ) );

template< typename InitialStateParameterType = double, typename TimeType = double >
std::vector< std::shared_ptr< estimatable_parameters::EstimatableParameterSettings > > getInitialMultiArcParameterSettings(
        const std::shared_ptr< propagators::MultiArcPropagatorSettings< InitialStateParameterType, TimeType > > propagatorSettings,
        const SystemOfBodies& bodies,
        const std::vector< double > arcStartTimes )
{
    using namespace estimatable_parameters;
    using namespace propagators;

    std::vector< std::shared_ptr< SingleArcPropagatorSettings< InitialStateParameterType, TimeType > > > singleArcSettings =
            propagatorSettings->getSingleArcSettings( );
    std::vector< std::shared_ptr< TranslationalStatePropagatorSettings< InitialStateParameterType, TimeType > > >
            singleArcTranslationalSettings;

    std::vector< std::string > propagatedBodies;
    std::vector< std::vector< std::string > > centralBodiesPerArc;
    std::vector< Eigen::Matrix< InitialStateParameterType, Eigen::Dynamic, 1 > > initialStates;

    for( unsigned int i = 0; i < singleArcSettings.size( ); i++ )
    {
        singleArcTranslationalSettings.push_back(
                    std::dynamic_pointer_cast< TranslationalStatePropagatorSettings< InitialStateParameterType, TimeType > >(
                        singleArcSettings.at( i ) ) );
        if( singleArcTranslationalSettings.at( i ) == nullptr )
        {
            throw std::runtime_error( "Only translational state supported when auto-creating multi-arc initial state settings" );
        }
        else
        {

            initialStates.push_back( singleArcTranslationalSettings.at( i )->getInitialStates( ) );
            centralBodiesPerArc.push_back( singleArcTranslationalSettings.at( i )->centralBodies_ );
            if( i == 0 )
            {
                propagatedBodies = singleArcTranslationalSettings.at( i )->bodiesToIntegrate_;
            }
            else
            {
                if( !( propagatedBodies == ( singleArcTranslationalSettings.at( i )->bodiesToIntegrate_ ) ) )
                {
                    throw std::runtime_error( "Only equal bodies per arc supported when auto-creating multi-arc initial state settings" );
                }
            }
        }
    }

    std::vector< std::vector< std::string > > centralBodiesPerBody;
    centralBodiesPerBody.resize( centralBodiesPerArc.at( 0 ).size( ) );

    for( unsigned int i = 0; i < centralBodiesPerArc.size( ); i++ )
    {
        for( unsigned int j = 0; j < centralBodiesPerArc.at( i ).size( ); j++ )
        {
            if( i == 0 )
            {
                centralBodiesPerBody.at( j ).resize( centralBodiesPerArc.size( ) );
            }
            centralBodiesPerBody.at( j ).at( i ) = centralBodiesPerArc.at( i ).at( j );
        }
    }

    std::vector< std::shared_ptr< estimatable_parameters::EstimatableParameterSettings > > arcwiseInitialStates;
    for( unsigned int i = 0; i < propagatedBodies.size( ); i++ )
    {
        Eigen::Matrix< InitialStateParameterType, Eigen::Dynamic, 1 > multiArcInitialStateValue =
                Eigen::Matrix< InitialStateParameterType, Eigen::Dynamic, 1 >::Zero( 6 * initialStates.size( ) );
        for( unsigned int j = 0; j < initialStates.size( ); j++ )
        {
            multiArcInitialStateValue.segment( j * 6, 6 ) = initialStates.at( j ).segment( i * 6, 6 );
        }
        arcwiseInitialStates.push_back(
                    std::make_shared<
                    ArcWiseInitialTranslationalStateEstimatableParameterSettings< InitialStateParameterType > >(
                        propagatedBodies.at( i ),
                        multiArcInitialStateValue,
                        arcStartTimes,
                        centralBodiesPerBody.at( i ),
                        bodies.getFrameOrientation( ) ) );
    }

    return arcwiseInitialStates;
}

template< typename InitialStateParameterType = double, typename TimeType = double >
std::vector< std::shared_ptr< estimatable_parameters::EstimatableParameterSettings > > getInitialHybridArcParameterSettings(
        const std::shared_ptr< propagators::HybridArcPropagatorSettings< InitialStateParameterType, TimeType > > propagatorSettings,
        const SystemOfBodies& bodies,
        const std::vector< double > arcStartTimes )
{
    std::vector< std::shared_ptr< estimatable_parameters::EstimatableParameterSettings > > multiArcParameters =
            getInitialMultiArcParameterSettings< InitialStateParameterType, TimeType >(
                propagatorSettings->getMultiArcPropagatorSettings( ), bodies, arcStartTimes );
    std::vector< std::shared_ptr< estimatable_parameters::EstimatableParameterSettings > > singleArcParameters =
            getInitialStateParameterSettings< InitialStateParameterType, TimeType >(
                propagatorSettings->getSingleArcPropagatorSettings( ), bodies );
    std::vector< std::shared_ptr< estimatable_parameters::EstimatableParameterSettings > > hybirdArcParameters = multiArcParameters;

    hybirdArcParameters.insert( hybirdArcParameters.end( ), singleArcParameters.begin( ), singleArcParameters.end( ) );
    return hybirdArcParameters;
}


template< typename InitialStateParameterType, typename TimeType >
std::vector< std::shared_ptr< estimatable_parameters::EstimatableParameterSettings > > getInitialStateParameterSettings(
        const std::shared_ptr< propagators::PropagatorSettings< InitialStateParameterType > > propagatorSettings,
        const SystemOfBodies& bodies,
        const std::vector< double > arcStartTimes )
{
    std::vector< std::shared_ptr< estimatable_parameters::EstimatableParameterSettings > > initialStateParameterSettings;

    using namespace propagators;

    // Process single-arc settings
    if( std::dynamic_pointer_cast< SingleArcPropagatorSettings< InitialStateParameterType, TimeType > >( propagatorSettings ) != nullptr )
    {
        std::shared_ptr< SingleArcPropagatorSettings< InitialStateParameterType, TimeType > > singleArcSettings =
                std::dynamic_pointer_cast< SingleArcPropagatorSettings< InitialStateParameterType, TimeType > >( propagatorSettings );
        switch( singleArcSettings->getStateType( ) )
        {
        case hybrid:
        {
            std::shared_ptr< MultiTypePropagatorSettings< InitialStateParameterType, TimeType > > multiTypePropagatorSettings =
                    std::dynamic_pointer_cast< MultiTypePropagatorSettings< InitialStateParameterType, TimeType > >( propagatorSettings );


            std::map< IntegratedStateType, std::vector< std::shared_ptr< SingleArcPropagatorSettings< InitialStateParameterType, TimeType > > > >
                    propagatorSettingsMap = multiTypePropagatorSettings->propagatorSettingsMap_;
            for( auto propIterator : propagatorSettingsMap )
            {
                for( unsigned int i = 0; i < propIterator.second.size( ); i++ )
                {
                    std::vector< std::shared_ptr< estimatable_parameters::EstimatableParameterSettings > >
                            singleTypeinitialStateParameterSettings =  getInitialStateParameterSettings< InitialStateParameterType, TimeType >(
                                propIterator.second.at( i ), bodies );
                    initialStateParameterSettings.insert(
                                initialStateParameterSettings.end( ),
                                singleTypeinitialStateParameterSettings.begin( ),
                                singleTypeinitialStateParameterSettings.end( ) );
                }
            }
            break;
        }
        case translational_state:
        {
            std::shared_ptr< TranslationalStatePropagatorSettings< InitialStateParameterType, TimeType > > translationalPropagatorSettings =
                    std::dynamic_pointer_cast< TranslationalStatePropagatorSettings< InitialStateParameterType, TimeType > >( propagatorSettings );

            // Retrieve estimated and propagated translational states, and check equality.
            std::vector< std::string > propagatedBodies = translationalPropagatorSettings->bodiesToIntegrate_;
            std::vector< std::string > centralBodies = translationalPropagatorSettings->centralBodies_;

            Eigen::VectorXd initialStates =  translationalPropagatorSettings->getInitialStates( );
            for( unsigned int i = 0; i < propagatedBodies.size( ); i++ )
            {
                initialStateParameterSettings.push_back(
                            std::make_shared< estimatable_parameters::InitialTranslationalStateEstimatableParameterSettings<
                            InitialStateParameterType > >(
                                propagatedBodies.at( i ), initialStates.segment( i * 6, 6 ), centralBodies.at( i ),
                                bodies.getFrameOrientation( ) ) );
            }
            break;

        }
        case rotational_state:
        {
            std::shared_ptr< RotationalStatePropagatorSettings< InitialStateParameterType, TimeType > > rotationalPropagatorSettings =
                    std::dynamic_pointer_cast< RotationalStatePropagatorSettings< InitialStateParameterType, TimeType > >( propagatorSettings );

            // Retrieve estimated and propagated translational states, and check equality.
            std::vector< std::string > propagatedBodies = rotationalPropagatorSettings->bodiesToIntegrate_;

            Eigen::VectorXd initialStates =  rotationalPropagatorSettings->getInitialStates( );
            for( unsigned int i = 0; i < propagatedBodies.size( ); i++ )
            {
                initialStateParameterSettings.push_back(
                            std::make_shared< estimatable_parameters::InitialRotationalStateEstimatableParameterSettings<
                            InitialStateParameterType > >(
                                propagatedBodies.at( i ), initialStates.segment( i * 7, 7 ), bodies.getFrameOrientation( ) ) );
            }
            break;
        }
        case body_mass_state:
        {
            std::shared_ptr< MassPropagatorSettings< InitialStateParameterType, TimeType > > massPropagatorSettings =
                    std::dynamic_pointer_cast< MassPropagatorSettings< InitialStateParameterType, TimeType > >( propagatorSettings );

            std::vector< std::string > propagatedBodies = massPropagatorSettings->bodiesWithMassToPropagate_;
            Eigen::VectorXd initialStates =  massPropagatorSettings->getInitialStates( );
            for( unsigned int i = 0; i < propagatedBodies.size( ); i++ )
            {
                initialStateParameterSettings.push_back(
                            std::make_shared< estimatable_parameters::InitialMassEstimatableParameterSettings<
                            InitialStateParameterType > >(
                                propagatedBodies.at( i ), initialStates( i ) ) );
            }
            break;
        }
        case custom_state:
        {
            throw std::runtime_error( "Error, cannot estimate initial custom state" );
        }
        default:
            throw std::runtime_error( "Error, did not recognize single-arc state type when identifying propagator settings for estimatable parameter settings." );
        }
    }
    else if( std::dynamic_pointer_cast< MultiArcPropagatorSettings< InitialStateParameterType, TimeType > >( propagatorSettings ) != nullptr )
    {
        std::shared_ptr< MultiArcPropagatorSettings< InitialStateParameterType, TimeType > > multiArcSettings =
                std::dynamic_pointer_cast< MultiArcPropagatorSettings< InitialStateParameterType, TimeType > >( propagatorSettings ) ;
        if( arcStartTimes.size( ) == 0 )
        {
            throw std::runtime_error( "Error when parsing propagator settings for estimatable parameter settings; multi-arc settings found, but no arc times" );
        }
        initialStateParameterSettings = getInitialMultiArcParameterSettings(
                    multiArcSettings, bodies, arcStartTimes );
    }
    else if( std::dynamic_pointer_cast< HybridArcPropagatorSettings< InitialStateParameterType, TimeType > >( propagatorSettings ) != nullptr )
    {
        std::shared_ptr< HybridArcPropagatorSettings< InitialStateParameterType, TimeType > > hybridArcSettings =
                std::dynamic_pointer_cast< HybridArcPropagatorSettings< InitialStateParameterType, TimeType > >( propagatorSettings );
        if( arcStartTimes.size( ) == 0 )
        {
            throw std::runtime_error( "Error when parsing propagator settings for estimatable parameter settings; hybric-arc settings found, but no arc times" );
        }
        initialStateParameterSettings = getInitialHybridArcParameterSettings(
                    hybridArcSettings, bodies, arcStartTimes );
    }

    return initialStateParameterSettings;
}


//! Function to create interface object for estimating parameters representing an initial dynamical state.
/*!
 *  Function to create interface object for estimating parameters representing an initial dynamical state.
 *  \param bodies Map of body objects containing the fll simulation environment.
 *  \param parameterSettings Object defining the parameter interface that is to be created.
 *  \return Interface object for estimating an initial state.
 */
template< typename InitialStateParameterType = double >
std::shared_ptr< estimatable_parameters::EstimatableParameter< Eigen::Matrix
< InitialStateParameterType, Eigen::Dynamic, 1 > > > createInitialDynamicalStateParameterToEstimate(
        const SystemOfBodies& bodies,
        const std::shared_ptr< estimatable_parameters::EstimatableParameterSettings >& parameterSettings )
{
    using namespace tudat::estimatable_parameters;

    std::shared_ptr< EstimatableParameter< Eigen::Matrix< InitialStateParameterType, Eigen::Dynamic, 1 > > >
            initialStateParameterToEstimate;

    // Check consistency of input.
    if( !isParameterDynamicalPropertyInitialState( parameterSettings->parameterType_.first ) )
    {
        std::string errorMessage = "Error when requesting to make initial state parameter " +
                std::to_string( parameterSettings->parameterType_.first ) + " of " +
                parameterSettings->parameterType_.second.first +
                ", parameter is not an initial state parameter ";
        throw std::runtime_error( errorMessage );
    }
    else
    {
        // Identify state that is to be estimation
        switch( parameterSettings->parameterType_.first )
        {
        case initial_body_state:

            // Check consistency of input.
            if( std::dynamic_pointer_cast<
                    InitialTranslationalStateEstimatableParameterSettings< InitialStateParameterType > >(
                        parameterSettings ) == nullptr )
            {
                throw std::runtime_error( "Error when making body initial state parameter, settings type is incompatible" );
            }
            else
            {
                std::shared_ptr< InitialTranslationalStateEstimatableParameterSettings< InitialStateParameterType > >
                        initialStateSettings =
                        std::dynamic_pointer_cast<
                        InitialTranslationalStateEstimatableParameterSettings< InitialStateParameterType > >(
                            parameterSettings );

                Eigen::Matrix< InitialStateParameterType, Eigen::Dynamic, 1 > initialTranslationalState;

                // If initial time is not defined, use preset initial state
                if( ! ( initialStateSettings->initialTime_ == initialStateSettings->initialTime_  ) )
                {
                    initialTranslationalState = initialStateSettings->initialStateValue_;


                }
                // Compute initial state from environment
                else
                {
                    initialTranslationalState = propagators::getInitialStateOfBody
                            < double, InitialStateParameterType >(
                                initialStateSettings->parameterType_.second.first, initialStateSettings->centralBody_,
                                bodies, initialStateSettings->initialTime_ );

                }

                // Create translational state estimation interface object
                initialStateParameterToEstimate =
                        std::make_shared< InitialTranslationalStateParameter< InitialStateParameterType > >(
                            initialStateSettings->parameterType_.second.first, initialTranslationalState,
                            initialStateSettings->centralBody_,
                            initialStateSettings->frameOrientation_ );
            }
            break;
        case arc_wise_initial_body_state:
            if( std::dynamic_pointer_cast< ArcWiseInitialTranslationalStateEstimatableParameterSettings<
                    InitialStateParameterType > >( parameterSettings ) == nullptr )
            {
                throw std::runtime_error(
                            "Error when making body initial state parameter, settings type is incompatible" );
            }
            else
            {
                std::shared_ptr< ArcWiseInitialTranslationalStateEstimatableParameterSettings< InitialStateParameterType > >
                        initialStateSettings =  std::dynamic_pointer_cast<
                        ArcWiseInitialTranslationalStateEstimatableParameterSettings< InitialStateParameterType > >(
                            parameterSettings );

                if( initialStateSettings->isStateSet_ )
                {
                    initialStateParameterToEstimate = std::make_shared< ArcWiseInitialTranslationalStateParameter<
                            InitialStateParameterType > >(
                                initialStateSettings->parameterType_.second.first,
                                initialStateSettings->arcStartTimes_,
                                initialStateSettings->initialStateValue_,
                                initialStateSettings->centralBodies_,
                                initialStateSettings->frameOrientation_ );
                }
                else
                {
                    initialStateParameterToEstimate = std::make_shared< ArcWiseInitialTranslationalStateParameter<
                            InitialStateParameterType > >(
                                initialStateSettings->parameterType_.second.first, initialStateSettings->arcStartTimes_,
                                propagators::getInitialArcWiseStateOfBody< double, InitialStateParameterType >(
                                    initialStateSettings->parameterType_.second.first,
                                    initialStateSettings->centralBodies_, bodies,
                                    initialStateSettings->arcStartTimes_ ),
                                initialStateSettings->centralBodies_, initialStateSettings->frameOrientation_ );
                }
            }
            break;
        case initial_rotational_body_state:

            // Check consistency of input.
            if( std::dynamic_pointer_cast<
                    InitialRotationalStateEstimatableParameterSettings< InitialStateParameterType > >(
                        parameterSettings ) == nullptr )
            {
                throw std::runtime_error( "Error when making body initial state parameter, settings type is incompatible" );
            }
            else
            {
                std::shared_ptr< InitialRotationalStateEstimatableParameterSettings< InitialStateParameterType > >
                        initialStateSettings = std::dynamic_pointer_cast<
                        InitialRotationalStateEstimatableParameterSettings< InitialStateParameterType > >(
                            parameterSettings );

                Eigen::Matrix< InitialStateParameterType, Eigen::Dynamic, 1 > initialRotationalState;

                // If initial time is not defined, use preset initial state
                if( ! ( initialStateSettings->initialTime_ == initialStateSettings->initialTime_  ) )
                {
                    initialRotationalState = initialStateSettings->initialStateValue_;


                }
                // Compute initial state from environment
                else
                {
                    initialRotationalState = propagators::getInitialRotationalStateOfBody
                            < double, InitialStateParameterType >(
                                initialStateSettings->parameterType_.second.first, initialStateSettings->baseOrientation_,
                                bodies, initialStateSettings->initialTime_ );

                }

                // Create rotational state estimation interface object
                initialStateParameterToEstimate =
                        std::make_shared< InitialRotationalStateParameter< InitialStateParameterType > >(
                            initialStateSettings->parameterType_.second.first, initialRotationalState,
                            std::bind( &Body::getBodyInertiaTensor,
                                       bodies.at( initialStateSettings->parameterType_.second.first ) ),
                            initialStateSettings->baseOrientation_ );
            }
            break;
        case initial_mass_state:
        {
            // Check consistency of input.
            if( std::dynamic_pointer_cast<
                    InitialMassEstimatableParameterSettings< InitialStateParameterType > >(
                        parameterSettings ) == nullptr )
            {
                throw std::runtime_error( "Error when making body initial mass state parameter, settings type is incompatible" );
            }
            else
            {
                std::shared_ptr< InitialMassEstimatableParameterSettings< InitialStateParameterType > >
                        initialStateSettings = std::dynamic_pointer_cast<
                        InitialMassEstimatableParameterSettings< InitialStateParameterType > >(
                            parameterSettings );

                InitialStateParameterType initialMass = initialStateSettings->initialStateValue_;
                initialStateParameterToEstimate =
                        std::make_shared< InitialMassStateParameter< InitialStateParameterType > >(
                            initialStateSettings->parameterType_.second.first,
                            ( Eigen::Matrix< InitialStateParameterType, Eigen::Dynamic, 1 >( 1 ) << initialMass ).finished( ) );
            }
            break;
        }

        default:
            std::string errorMessage = "Error, could not create parameter for initial state of type " +
                    std::to_string( parameterSettings->parameterType_.first );
            throw std::runtime_error( errorMessage );
        }
    }

    return initialStateParameterToEstimate;
}

//! Function to create an interface object for estimating a parameter defined by a single double value
/*!
 * Function to create an interface object for estimating a parameter defined by a single double value
 * \param doubleParameterName Object defining the parameter interface that is to be created.
 * \param bodies Map of body objects containing the fll simulation environment.
 * \param propagatorSettings Object defining all settigns for the propagator; empty by default (only required for
 * selected parameters).
 * \return Interface object for estimating parameter.
 */
template< typename InitialStateParameterType, typename TimeType >
std::shared_ptr< estimatable_parameters::EstimatableParameter< double > > createDoubleParameterToEstimate(
        const std::shared_ptr< estimatable_parameters::EstimatableParameterSettings >& doubleParameterName,
        const SystemOfBodies& bodies, const std::shared_ptr< propagators::PropagatorSettings< InitialStateParameterType > > propagatorSettings =
        std::shared_ptr< propagators::PropagatorSettings< InitialStateParameterType > >( ) )
{
    using namespace simulation_setup;
    using namespace ephemerides;
    using namespace gravitation;
    using namespace estimatable_parameters;


    std::shared_ptr< EstimatableParameter< double > > doubleParameterToEstimate;

    // Check input consistency.
    if( isDoubleParameter( doubleParameterName->parameterType_.first ) != true )
    {
        std::string errorMessage = "Error when requesting to make double parameter " +
                std::to_string( doubleParameterName->parameterType_.first ) + " of " +
                doubleParameterName->parameterType_.second.first +
                ", parameter is not a double parameter ";
        throw std::runtime_error( errorMessage );
    }
    else
    {
        // Check if body associated with parameter exists.
        std::string currentBodyName = doubleParameterName->parameterType_.second.first;
        std::shared_ptr< Body > currentBody;

        if( ( currentBodyName != "global_metric" ) && ( currentBodyName != "" ) && ( bodies.count( currentBodyName ) == 0 ) )
        {
            std::string errorMessage = "Error when creating parameters to estimate, body " +
                    currentBodyName + "  not in system of bodies " +
                    std::to_string( doubleParameterName->parameterType_.first );
            throw std::runtime_error( errorMessage );
        }
        else if( ( currentBodyName != "" ) && ( currentBodyName != "global_metric" ) )
        {
            currentBody = bodies.at( currentBodyName );
        }

        // Identify parameter type.
        switch( doubleParameterName->parameterType_.first )
        {
        case gravitational_parameter:
        {
            if( currentBody->getGravityFieldModel( )== nullptr )
            {
                std::string errorMessage = "Error, body " +
                        currentBodyName + " has no gravity field, cannot estimate gravitational parameter.";
                throw std::runtime_error( errorMessage );
            }
            else
            {
                std::shared_ptr< GravityFieldModel > gravityFieldModel = currentBody->getGravityFieldModel( );
                doubleParameterToEstimate = std::make_shared< GravitationalParameter >
                        ( gravityFieldModel, currentBodyName );
            }
            break;
        }
        case radiation_pressure_coefficient:
        {
            if( currentBody->getRadiationPressureInterfaces( ).size( ) == 0 )
            {
                std::string errorMessage = "Error, no radiation pressure interfaces found in body " +
                        currentBodyName + " when making Cr parameter.";
                throw std::runtime_error( errorMessage );
            }
            else if( currentBody->getRadiationPressureInterfaces( ).size( ) > 1 )
            {
                std::string errorMessage = "Error, multiple radiation pressure interfaces found in body " +
                        currentBodyName + " when making Cr parameter.";
                throw std::runtime_error( errorMessage );
            }
            else
            {
                doubleParameterToEstimate = std::make_shared< RadiationPressureCoefficient >(
                            currentBody->getRadiationPressureInterfaces( ).begin( )->second,
                            currentBodyName );
            }
            break;
        }
        case constant_rotation_rate:
        {
            if( std::dynamic_pointer_cast< SimpleRotationalEphemeris >( currentBody->getRotationalEphemeris( ) ) == nullptr )
            {
                std::string errorMessage = "Warning, no simple rotational ephemeris present in body " + currentBodyName +
                        " when making constant rotation rate parameter";
                throw std::runtime_error( errorMessage );
            }
            else
            {
                doubleParameterToEstimate = std::make_shared< RotationRate >(
                            std::dynamic_pointer_cast< ephemerides::SimpleRotationalEphemeris >
                            ( currentBody->getRotationalEphemeris( ) ), currentBodyName );
            }
            break;
        }
        case constant_drag_coefficient:
        {
            if( currentBody->getAerodynamicCoefficientInterface( ) == nullptr )
            {
                std::string errorMessage = "Error, body " +
                        currentBodyName + " has no coefficient interface, cannot estimate constant drag coefficient.";
                throw std::runtime_error( errorMessage );
            }
            else if( std::dynamic_pointer_cast< aerodynamics::CustomAerodynamicCoefficientInterface >(
                         currentBody->getAerodynamicCoefficientInterface( ) ) == nullptr )
            {
                std::string errorMessage = "Error, body " +
                        currentBodyName + " has no custom coefficient interface, cannot estimate constant drag coefficient.";
                throw std::runtime_error( errorMessage );
            }
            else
            {
                doubleParameterToEstimate = std::make_shared< ConstantDragCoefficient >
                        ( std::dynamic_pointer_cast< aerodynamics::CustomAerodynamicCoefficientInterface >(
                              currentBody->getAerodynamicCoefficientInterface( ) ), currentBodyName );
            }
            break;
        }
        case ppn_parameter_gamma:
        {
            doubleParameterToEstimate = std::make_shared< PPNParameterGamma >( relativity::ppnParameterSet );
            break;
        }
        case ppn_parameter_beta:
        {
            doubleParameterToEstimate = std::make_shared< PPNParameterBeta >( relativity::ppnParameterSet );
            break;
        }
        case equivalence_principle_lpi_violation_parameter:
        {
            doubleParameterToEstimate = std::make_shared< EquivalencePrincipleLpiViolationParameter >( );
            break;
        }
        case direct_dissipation_tidal_time_lag:
        {
            if( propagatorSettings == nullptr )
            {
                throw std::runtime_error( "Error when creating direct_dissipation_tidal_time_lag parameter, no propagatorSettings provided." );
            }

            // Check input consistency
            std::shared_ptr< DirectTidalTimeLagEstimatableParameterSettings > dissipationTimeLagSettings =
                    std::dynamic_pointer_cast< DirectTidalTimeLagEstimatableParameterSettings >( doubleParameterName );
            if( dissipationTimeLagSettings == nullptr )
            {
                throw std::runtime_error( "Error, expected dissipation time lag parameter settings." );
            }
            else
            {
                std::vector< std::shared_ptr< basic_astrodynamics::AccelerationModel3d > > associatedAccelerationModels =
                        getAccelerationModelsListForParametersFromBase< InitialStateParameterType, TimeType >( propagatorSettings, doubleParameterName );
                std::vector< std::shared_ptr< DirectTidalDissipationAcceleration > > associatedTidalAccelerationModels;
                for( unsigned int i = 0; i < associatedAccelerationModels.size( ); i++ )
                {
                    // Create parameter object
                    if( std::dynamic_pointer_cast< DirectTidalDissipationAcceleration >( associatedAccelerationModels.at( i ) )
                            != nullptr )
                    {
                        associatedTidalAccelerationModels.push_back(
                                    std::dynamic_pointer_cast< DirectTidalDissipationAcceleration >( associatedAccelerationModels.at( i ) ) );
                    }
                    else
                    {
                        throw std::runtime_error(
                                    "Error, expected DirectTidalDissipationAcceleration in list when creating direct_dissipation_tidal_time_lag parameter" );
                    }
                }
                doubleParameterToEstimate = std::make_shared< DirectTidalTimeLag >(
                            associatedTidalAccelerationModels, currentBodyName, dissipationTimeLagSettings->deformingBodies_ );
            }
            break;
        }
        case mean_moment_of_inertia:
        {
            if( currentBody == nullptr )
            {
                std::string errorMessage = "Error, body is nullptr when making mean moment of inertia parameter.";
                throw std::runtime_error( errorMessage );
            }
            else
            {
                doubleParameterToEstimate = std::make_shared< MeanMomentOfInertiaParameter >
                        ( std::bind( &simulation_setup::Body::getScaledMeanMomentOfInertia, currentBody ),
                          std::bind( &simulation_setup::Body::setScaledMeanMomentOfInertia, currentBody, std::placeholders::_1 ),
                          currentBodyName );
            }
            break;
        }
        case core_factor:
        {
            if( std::dynamic_pointer_cast< PlanetaryRotationModel >( currentBody->getRotationalEphemeris( ) ) == nullptr )
            {
                std::string errorMessage = "Warning, no full planetary rotational ephemeris" + currentBodyName +
                        " when making free core parameter";
                throw std::runtime_error( errorMessage );
            }
            else
            {
                doubleParameterToEstimate = std::make_shared< CoreFactor >
                        ( std::dynamic_pointer_cast< PlanetaryRotationModel >( currentBody->getRotationalEphemeris( ) ),
                          currentBodyName );

            }
            break;
        }
        case free_core_nutation_rate:
        {
            if( std::dynamic_pointer_cast< PlanetaryRotationModel >( currentBody->getRotationalEphemeris( ) ) == nullptr )
            {
                std::string errorMessage = "Warning, no full planetary rotational ephemeris" + currentBodyName +
                        " when making free core nutation rate parameter";
                throw std::runtime_error( errorMessage );
            }
            else
            {
                doubleParameterToEstimate = std::make_shared< FreeCoreNutationRate >
                        ( std::dynamic_pointer_cast< PlanetaryRotationModel > ( currentBody->getRotationalEphemeris( ) ), currentBodyName);

            }
            break;
        }
        case scaled_longitude_libration_amplitude:
        {
            if( std::dynamic_pointer_cast< SynchronousRotationalEphemeris >( currentBody->getRotationalEphemeris( ) ) == nullptr )
            {
                std::string errorMessage = "Warning, no synchronous rotation model present in body " + currentBodyName +
                        " when making longitude libration parameter";
                throw std::runtime_error( errorMessage );
            }
            else
            {
                std::shared_ptr< LongitudeLibrationCalculator > longitudeLibrationCalculator =
                        std::dynamic_pointer_cast< SynchronousRotationalEphemeris >( currentBody->getRotationalEphemeris( ) )->
                        getLongitudeLibrationCalculator( );

                if( std::dynamic_pointer_cast< DirectLongitudeLibrationCalculator >( longitudeLibrationCalculator ) == nullptr )
                {
                    std::string errorMessage = "Warning, no direct libration model " + currentBodyName +
                            " when making scaled longitude libration parameter";
                    throw std::runtime_error( errorMessage );
                }
                else
                {

                    doubleParameterToEstimate = std::make_shared< ScaledLongitudeLibrationAmplitude >
                            ( std::dynamic_pointer_cast< DirectLongitudeLibrationCalculator >( longitudeLibrationCalculator ),
                              currentBodyName );
                }

            }
            break;
        }
        case constant_thrust_magnitude_parameter:
        {
            if( currentBody->getVehicleSystems( ) == nullptr )
            {
                throw std::runtime_error( "Error when creating constant thrust magnitude for body " + currentBodyName +
                                          ", body has no vehicle systems" );
            }
            else
            {
                if( currentBody->getVehicleSystems( )->getEngineModels( ).count(
                            doubleParameterName->parameterType_.second.second ) == 0 )
                {
                    throw std::runtime_error( "Error when creating constant thrust magnitude for engine " +
                                              doubleParameterName->parameterType_.second.second + " on body " +
                                              currentBodyName + ", engine does not exist" );
                }
                else
                {
                    std::shared_ptr< propulsion::ThrustMagnitudeWrapper > thrustWrapper =
                            currentBody->getVehicleSystems( )->getEngineModels( ).at(
                                                       doubleParameterName->parameterType_.second.second )->getThrustMagnitudeWrapper( );
                    if( thrustWrapper == nullptr )
                    {
                        throw std::runtime_error( "Error when creating constant thrust magnitude for engine " +
                                                  doubleParameterName->parameterType_.second.second + " on body " +
                                                  currentBodyName + ", engine does not have thrust magnitude model." );
                    }
                    else
                    {
                        if( std::dynamic_pointer_cast< propulsion::ConstantThrustMagnitudeWrapper >( thrustWrapper ) == nullptr )
                        {
                            throw std::runtime_error( "Error when creating constant thrust magnitude for engine " +
                                                      doubleParameterName->parameterType_.second.second + " on body " +
                                                      currentBodyName + ", engine thrust magnitude model does not support constant thrust." );
                        }
                        else
                        {
                            doubleParameterToEstimate = std::make_shared< ConstantThrustMagnitudeParameter >
                                    ( std::dynamic_pointer_cast< propulsion::ConstantThrustMagnitudeWrapper >( thrustWrapper ),
                                      currentBodyName, doubleParameterName->parameterType_.second.second );
                        }
                    }
                }
            }

            break;
        }
        case constant_specific_impulse:
        {
            if( currentBody->getVehicleSystems( ) == nullptr )
            {
                throw std::runtime_error( "Error when creating constant specific impulse for body " + currentBodyName +
                                          ", body has no vehicle systems" );
            }
            else
            {
                if( currentBody->getVehicleSystems( )->getEngineModels( ).count(
                            doubleParameterName->parameterType_.second.second ) == 0 )
                {
                    throw std::runtime_error( "Error when creating constant specific impulse for engine " +
                                              doubleParameterName->parameterType_.second.second + " on body " +
                                              currentBodyName + ", engine does not exist" );
                }
                else
                {
                    std::shared_ptr< propulsion::ThrustMagnitudeWrapper > thrustWrapper =
                            currentBody->getVehicleSystems( )->getEngineModels( ).at(
                                                       doubleParameterName->parameterType_.second.second )->getThrustMagnitudeWrapper( );
                    if( thrustWrapper == nullptr )
                    {
                        throw std::runtime_error( "Error when creating constant specific impulse for engine " +
                                                  doubleParameterName->parameterType_.second.second + " on body " +
                                                  currentBodyName + ", engine does not have thrust magnitude model." );
                    }
                    else
                    {
                        if( std::dynamic_pointer_cast< propulsion::ConstantThrustMagnitudeWrapper >( thrustWrapper ) == nullptr )
                        {
                            throw std::runtime_error( "Error when creating constant specific impulse for engine " +
                                                      doubleParameterName->parameterType_.second.second + " on body " +
                                                      currentBodyName + ", engine thrust magnitude model does not support constant thrust." );
                        }
                        else
                        {
                            doubleParameterToEstimate = std::make_shared< ConstantSpecificImpulseParameter< propulsion::ConstantThrustMagnitudeWrapper  > >
                                    ( std::dynamic_pointer_cast< propulsion::ConstantThrustMagnitudeWrapper >( thrustWrapper ),
                                      currentBodyName, doubleParameterName->parameterType_.second.second );
                        }
                    }
                }
            }

            break;
        }
        default:
            throw std::runtime_error( "Warning, this double parameter has not yet been implemented when making parameters" );
            break;
        }
    }

    return doubleParameterToEstimate;
}

//! Function to create an interface object for estimating a parameter defined by a list of double values
/*!
 * Function to create an interface object for estimating a parameter defined by a list of single double values
 * \param vectorParameterName Object defining the parameter interface that is to be created.
 * \param bodies Map of body objects containing the fll simulation environment.
 * \param propagatorSettings Object defining all settigns for the propagator; empty by default (only required for
 * selected parameters).
 * \return Interface object for estimating parameter.
 */
template< typename InitialStateParameterType, typename TimeType >
std::shared_ptr< estimatable_parameters::EstimatableParameter< Eigen::VectorXd > > createVectorParameterToEstimate(
        const std::shared_ptr< estimatable_parameters::EstimatableParameterSettings >& vectorParameterName,
        const SystemOfBodies& bodies,
        const std::shared_ptr< propagators::PropagatorSettings< InitialStateParameterType > > propagatorSettings =
        std::shared_ptr< propagators::PropagatorSettings< InitialStateParameterType > >( ) )
{
    using namespace simulation_setup;
    using namespace ephemerides;
    using namespace gravitation;
    using namespace estimatable_parameters;

    std::shared_ptr< EstimatableParameter< Eigen::VectorXd > > vectorParameterToEstimate;

    // Check input consistency.
    if( isDoubleParameter( vectorParameterName->parameterType_.first ) != false )
    {
        std::string errorMessage = "Error when requesting to make vector parameter " +
                std::to_string( vectorParameterName->parameterType_.first ) +
                " of  " + std::string( vectorParameterName->parameterType_.second.first ) +
                ", parameter is not a vector parameter ";
        throw std::runtime_error( errorMessage );
    }
    else
    {
        // Check if body associated with parameter exists.
        std::string currentBodyName = vectorParameterName->parameterType_.second.first;
        std::shared_ptr< Body > currentBody;
        if( ( currentBodyName != "" ) && ( bodies.count( currentBodyName ) == 0 ) )
        {
            std::string errorMessage = "Warning when creating parameters to estimate, body " +
                    currentBodyName  + "not in system of bodies " + std::to_string( vectorParameterName->parameterType_.first );
            throw std::runtime_error( errorMessage );
        }
        else if( ( currentBodyName != "" ) )
        {
            currentBody = bodies.at( currentBodyName );
        }

        // Identify parameter type.
        switch( vectorParameterName->parameterType_.first )
        {
        case constant_additive_observation_bias:
        {
            std::shared_ptr< ConstantObservationBiasEstimatableParameterSettings > biasSettings =
                    std::dynamic_pointer_cast< ConstantObservationBiasEstimatableParameterSettings >( vectorParameterName );
            if( biasSettings == nullptr )
            {
                throw std::runtime_error( "Error when creating constant observation bias, input is inconsistent" );
            }
            else
            {
                vectorParameterToEstimate = std::make_shared< ConstantObservationBiasParameter >(
                            std::function< Eigen::VectorXd( ) >( ),
                            std::function< void( const Eigen::VectorXd& ) >( ),
                            biasSettings->linkEnds_.linkEnds_, biasSettings->observableType_, true );
            }
            break;
        }
        case constant_relative_observation_bias:
        {
            std::shared_ptr< ConstantObservationBiasEstimatableParameterSettings > biasSettings =
                    std::dynamic_pointer_cast< ConstantObservationBiasEstimatableParameterSettings >( vectorParameterName );
            if( biasSettings == nullptr )
            {
                throw std::runtime_error( "Error when creating constant observation bias, input is inconsistent" );
            }
            else
            {
                vectorParameterToEstimate = std::make_shared< ConstantObservationBiasParameter >(
                            std::function< Eigen::VectorXd( ) >( ),
                            std::function< void( const Eigen::VectorXd& ) >( ),
                            biasSettings->linkEnds_.linkEnds_, biasSettings->observableType_, false );
            }
            break;
        }
        case arcwise_constant_additive_observation_bias:
        {
            std::shared_ptr< ArcWiseConstantObservationBiasEstimatableParameterSettings > biasSettings =
                    std::dynamic_pointer_cast< ArcWiseConstantObservationBiasEstimatableParameterSettings >( vectorParameterName );
            if( biasSettings == nullptr )
            {
                throw std::runtime_error( "Error when creating arcwise constant observation bias, input is inconsistent" );
            }
            else
            {
                vectorParameterToEstimate = std::make_shared< ArcWiseObservationBiasParameter >(
                            biasSettings->arcStartTimes_,
                            std::function< std::vector< Eigen::VectorXd >( ) >( ),
                            std::function< void( const std::vector< Eigen::VectorXd >& ) >( ),
                            observation_models::getLinkEndIndicesForLinkEndTypeAtObservable(
                                biasSettings->observableType_, biasSettings->linkEndForTime_, biasSettings->linkEnds_.size( ) ).at( 0 ),
                            biasSettings->linkEnds_.linkEnds_, biasSettings->observableType_, true );
            }
            break;
        }
        case arcwise_constant_relative_observation_bias:
        {
            std::shared_ptr< ArcWiseConstantObservationBiasEstimatableParameterSettings > biasSettings =
                    std::dynamic_pointer_cast< ArcWiseConstantObservationBiasEstimatableParameterSettings >( vectorParameterName );
            if( biasSettings == nullptr )
            {
                throw std::runtime_error( "Error when creating arcwise constant relative observation bias, input is inconsistent" );
            }
            else
            {
                vectorParameterToEstimate = std::make_shared< ArcWiseObservationBiasParameter >(
                            biasSettings->arcStartTimes_,
                            std::function< std::vector< Eigen::VectorXd >( ) >( ),
                            std::function< void( const std::vector< Eigen::VectorXd >& ) >( ),
                            observation_models::getLinkEndIndicesForLinkEndTypeAtObservable(
                                biasSettings->observableType_, biasSettings->linkEndForTime_, biasSettings->linkEnds_.size( ) ).at( 0 ),
                            biasSettings->linkEnds_.linkEnds_, biasSettings->observableType_, false );
            }
            break;
        }
        case constant_time_drift_observation_bias:
        {
            std::shared_ptr< ConstantTimeDriftBiasEstimatableParameterSettings > biasSettings =
                    std::dynamic_pointer_cast< ConstantTimeDriftBiasEstimatableParameterSettings >( vectorParameterName );
            if( biasSettings == nullptr )
            {
                throw std::runtime_error( "Error when creating constant time drift bias, input is inconsistent" );
            }
            else
            {
                vectorParameterToEstimate = std::make_shared< ConstantTimeDriftBiasParameter >(
                        std::function< Eigen::VectorXd( ) >( ),
                        std::function< void( const Eigen::VectorXd& ) >( ),
                        observation_models::getLinkEndIndicesForLinkEndTypeAtObservable(
                                biasSettings->observableType_, biasSettings->linkEndForTime_, biasSettings->linkEnds_.size( ) ).at( 0 ),
                        biasSettings->linkEnds_, biasSettings->observableType_, biasSettings->referenceEpoch_ );
            }
            break;
        }
        case arc_wise_time_drift_observation_bias:
        {
            std::shared_ptr< ArcWiseTimeDriftBiasEstimatableParameterSettings > timeBiasSettings =
                    std::dynamic_pointer_cast< ArcWiseTimeDriftBiasEstimatableParameterSettings >( vectorParameterName );
            if( timeBiasSettings == nullptr )
            {
                throw std::runtime_error( "Error when creating arcwise time drift bias, input is inconsistent" );
            }
            else
            {
                vectorParameterToEstimate = std::make_shared< ArcWiseTimeDriftBiasParameter >(
                        timeBiasSettings->arcStartTimes_,
                        std::function< std::vector< Eigen::VectorXd >( ) >( ),
                        std::function< void( const std::vector< Eigen::VectorXd >& ) >( ),
                        observation_models::getLinkEndIndicesForLinkEndTypeAtObservable(
                                timeBiasSettings->observableType_, timeBiasSettings->linkEndForTime_, timeBiasSettings->linkEnds_.size( ) ).at( 0 ),
                        timeBiasSettings->linkEnds_, timeBiasSettings->observableType_, timeBiasSettings->referenceEpochs_ );
            }
            break;
        }
        case rotation_pole_position:
            if( std::dynamic_pointer_cast< SimpleRotationalEphemeris >( currentBody->getRotationalEphemeris( ) ) == nullptr )
            {
                std::string errorMessage = "Warning, no simple rotational ephemeris present in body " + currentBodyName +
                        " when making constant rotation orientation parameter";
                throw std::runtime_error( errorMessage );
            }
            else
            {
                vectorParameterToEstimate = std::make_shared< ConstantRotationalOrientation >
                        ( std::dynamic_pointer_cast< ephemerides::SimpleRotationalEphemeris >
                          ( currentBody->getRotationalEphemeris( ) ), currentBodyName );

            }
            break;

        case spherical_harmonics_cosine_coefficient_block:
        {
            std::shared_ptr< GravityFieldModel > gravityField = currentBody->getGravityFieldModel( );
            std::shared_ptr< SphericalHarmonicsGravityField > shGravityField =
                    std::dynamic_pointer_cast< SphericalHarmonicsGravityField >( gravityField );
            if( shGravityField == nullptr )
            {
                std::string errorMessage = "Error, requested spherical harmonic cosine coefficient block parameter of " +
                        std::string( vectorParameterName->parameterType_.second.first ) +
                        ", but body does not have a spherical harmonic gravity field.";
                throw std::runtime_error( errorMessage );
            }
            else
            {
                // Check if spherical harmonic gravity field is static or time-dependent; set associated
                // functions accordingly
                std::shared_ptr< TimeDependentSphericalHarmonicsGravityField > timeDependentShField =
                        std::dynamic_pointer_cast< TimeDependentSphericalHarmonicsGravityField >( shGravityField );

                std::function< Eigen::MatrixXd( ) > getCosineCoefficientsFunction;
                std::function< void( Eigen::MatrixXd ) > setCosineCoefficientsFunction;

                if( timeDependentShField == nullptr )
                {
                    getCosineCoefficientsFunction = std::bind( &SphericalHarmonicsGravityField::getCosineCoefficients,
                                                               shGravityField );
                    setCosineCoefficientsFunction = std::bind( &SphericalHarmonicsGravityField::setCosineCoefficients,
                                                               shGravityField, std::placeholders::_1 );
                }
                else
                {
                    getCosineCoefficientsFunction = std::bind(
                                &TimeDependentSphericalHarmonicsGravityField::getNominalCosineCoefficients,
                                timeDependentShField );
                    setCosineCoefficientsFunction = std::bind(
                                &TimeDependentSphericalHarmonicsGravityField::setNominalCosineCoefficients,
                                timeDependentShField, std::placeholders::_1 );
                }

                // Create cosine coefficients estimation object.
                std::shared_ptr< SphericalHarmonicEstimatableParameterSettings > blockParameterSettings =
                        std::dynamic_pointer_cast< SphericalHarmonicEstimatableParameterSettings >( vectorParameterName );
                if( blockParameterSettings != nullptr )
                {
                    vectorParameterToEstimate = std::make_shared< SphericalHarmonicsCosineCoefficients >(
                                getCosineCoefficientsFunction,
                                setCosineCoefficientsFunction,
                                blockParameterSettings->blockIndices_,
                                vectorParameterName->parameterType_.second.first );
                }
                else
                {
                    throw std::runtime_error( "Error, expected SphericalHarmonicEstimatableParameterSettings for cosine coefficients" );
                }
            }
            break;
        }
        case spherical_harmonics_sine_coefficient_block:
        {
            std::shared_ptr< GravityFieldModel > gravityField = currentBody->getGravityFieldModel( );
            std::shared_ptr< SphericalHarmonicsGravityField > shGravityField =
                    std::dynamic_pointer_cast< SphericalHarmonicsGravityField >( gravityField );
            if( shGravityField == nullptr )
            {
                std::string errorMessage = "Error, requested spherical harmonic sine coefficient block parameter of " +
                        std::string( vectorParameterName->parameterType_.second.first ) +
                        ", but body does not have a spherical harmonic gravity field.";
                throw std::runtime_error( errorMessage );

            }
            else
            {
                std::shared_ptr< SphericalHarmonicEstimatableParameterSettings > blockParameterSettings =
                        std::dynamic_pointer_cast< SphericalHarmonicEstimatableParameterSettings >( vectorParameterName );

                // Check if spherical harmonic gravity field is static or time-dependent; set associated
                // functions accordingly
                std::function< Eigen::MatrixXd( ) > getSineCoefficientsFunction;
                std::function< void( Eigen::MatrixXd ) > setSineCoefficientsFunction;
                std::shared_ptr< TimeDependentSphericalHarmonicsGravityField > timeDependentShField =
                        std::dynamic_pointer_cast< TimeDependentSphericalHarmonicsGravityField >( shGravityField );

                if( timeDependentShField == nullptr )
                {
                    getSineCoefficientsFunction = std::bind( &SphericalHarmonicsGravityField::getSineCoefficients,
                                                             shGravityField );
                    setSineCoefficientsFunction = std::bind( &SphericalHarmonicsGravityField::setSineCoefficients,
                                                             shGravityField, std::placeholders::_1 );
                }
                else
                {
                    getSineCoefficientsFunction = std::bind(
                                &TimeDependentSphericalHarmonicsGravityField::getNominalSineCoefficients,
                                timeDependentShField );
                    setSineCoefficientsFunction = std::bind(
                                &TimeDependentSphericalHarmonicsGravityField::setNominalSineCoefficients,
                                timeDependentShField, std::placeholders::_1 );
                }

                // Create sine coefficients estimation object.
                if( blockParameterSettings != nullptr )
                {
                    vectorParameterToEstimate = std::make_shared< SphericalHarmonicsSineCoefficients >(
                                getSineCoefficientsFunction,
                                setSineCoefficientsFunction,
                                blockParameterSettings->blockIndices_,
                                vectorParameterName->parameterType_.second.first );
                }
                else
                {
                    throw std::runtime_error( "Error, expected SphericalHarmonicEstimatableParameterSettings for sine coefficients" );
                }
            }

            break;
        }
        case ground_station_position:
        {

            if( currentBody->getGroundStationMap( ).count( vectorParameterName->parameterType_.second.second ) == 0 )
            {
                std::string errorMessage =
                        "Error, requested ground station position parameter of "
                        + vectorParameterName->parameterType_.second.first + " "
                        + vectorParameterName->parameterType_.second.second + " , but ground station was not found";
                throw std::runtime_error( errorMessage );
            }
            else
            {
                std::shared_ptr< ground_stations::GroundStationState > groundStationState =
                        currentBody->getGroundStation( vectorParameterName->parameterType_.second.second )->
                        getNominalStationState( );
                if( groundStationState == nullptr )
                {
                    std::string errorMessage =
                            "Error, requested ground station position parameter of " +
                            vectorParameterName->parameterType_.second.first + " " +
                            vectorParameterName->parameterType_.second.second +
                            "  but nominal ground station state is nullptr";
                    throw std::runtime_error( errorMessage );
                }
                else
                {
                    vectorParameterToEstimate = std::make_shared< GroundStationPosition  >(
                                groundStationState, vectorParameterName->parameterType_.second.first,
                                vectorParameterName->parameterType_.second.second );
                }
            }
            break;
        }
        case empirical_acceleration_coefficients:
        {
            if( propagatorSettings == nullptr )
            {
                throw std::runtime_error( "Error when creating empirical_acceleration_coefficients parameter, no propagatorSettings provided." );
            }

            // Check input consistency
            std::shared_ptr< EmpiricalAccelerationEstimatableParameterSettings > empiricalAccelerationSettings =
                    std::dynamic_pointer_cast< EmpiricalAccelerationEstimatableParameterSettings >( vectorParameterName );
            if( empiricalAccelerationSettings == nullptr )
            {
                throw std::runtime_error(
                            "Error when trying to make constant empirical acceleration coefficients parameter, settings type inconsistent" );
            }
            else
            {

                std::vector< std::shared_ptr< basic_astrodynamics::AccelerationModel3d > > associatedAccelerationModels =
                        getAccelerationModelsListForParametersFromBase< InitialStateParameterType, TimeType >( propagatorSettings, vectorParameterName );
                std::vector< std::shared_ptr< basic_astrodynamics::EmpiricalAcceleration > > empiricalAccelerations;
                for( unsigned int i = 0; i < associatedAccelerationModels.size( ); i++ )
                {
                    // Create parameter object
                    if( std::dynamic_pointer_cast< basic_astrodynamics::EmpiricalAcceleration >( associatedAccelerationModels.at( i ) )
                            != nullptr )
                    {
                        empiricalAccelerations.push_back(
                                    std::dynamic_pointer_cast< basic_astrodynamics::EmpiricalAcceleration >( associatedAccelerationModels.at( i ) ) );
                    }
                    else
                    {
                        throw std::runtime_error(
                                    "Error, expected EmpiricalAcceleration in list when creating empirical_acceleration_coefficients parameter" );
                    }
                }

                // Create empirical acceleration parameter
                vectorParameterToEstimate = std::make_shared< EmpiricalAccelerationCoefficientsParameter >(
                            empiricalAccelerations,
                            empiricalAccelerationSettings->parameterType_.second.first,
                            empiricalAccelerationSettings->parameterType_.second.second,
                            empiricalAccelerationSettings->componentsToEstimate_ );


            }
            break;
        }

        case arc_wise_radiation_pressure_coefficient:
        {
            // Check input consistency
            std::shared_ptr< ArcWiseRadiationPressureCoefficientEstimatableParameterSettings > radiationPressureCoefficientSettings =
                    std::dynamic_pointer_cast< ArcWiseRadiationPressureCoefficientEstimatableParameterSettings >( vectorParameterName );
            if( radiationPressureCoefficientSettings == nullptr )
            {
                throw std::runtime_error(
                            "Error when trying to make arc-wise radiation pressure coefficients parameter, settings type inconsistent" );
            }
            else
            {
                if( currentBody->getRadiationPressureInterfaces( ).size( ) == 0 )
                {
                    std::string errorMessage = "Error, no radiation pressure interfaces found in body " +
                            currentBodyName + " when making Cr parameter.";
                    throw std::runtime_error( errorMessage );
                }
                else if( currentBody->getRadiationPressureInterfaces( ).size( ) > 1 )
                {
                    std::string errorMessage = "Error, multiple radiation pressure interfaces found in body " +
                            currentBodyName + " when making Cr parameter.";
                    throw std::runtime_error( errorMessage );
                }
                else
                {
                    vectorParameterToEstimate = std::make_shared< ArcWiseRadiationPressureCoefficient >(
                                currentBody->getRadiationPressureInterfaces( ).begin( )->second,
                                radiationPressureCoefficientSettings->arcStartTimeList_,
                                currentBodyName );
                }
                break;
            }
            break;
        }
        case arc_wise_constant_drag_coefficient:
        {
            // Check input consistency
            std::shared_ptr< ArcWiseDragCoefficientEstimatableParameterSettings > dragCoefficientSettings =
                    std::dynamic_pointer_cast< ArcWiseDragCoefficientEstimatableParameterSettings >( vectorParameterName );
            if( dragCoefficientSettings == nullptr )
            {
                throw std::runtime_error(
                            "Error when trying to make arc-wise radiation pressure coefficients parameter, settings type inconsistent" );
            }
            else
            {
                if( currentBody->getAerodynamicCoefficientInterface( ) == nullptr )
                {
                    std::string errorMessage = "Error, no aerodynamic coefficient interfaces found in body " +
                            currentBodyName + " when making arcwise Cd parameter.";
                    throw std::runtime_error( errorMessage );
                }
                else if( std::dynamic_pointer_cast< aerodynamics::CustomAerodynamicCoefficientInterface >(
                             currentBody->getAerodynamicCoefficientInterface( ) ) == nullptr )
                {
                    std::string errorMessage = "Error, incompatible aerodynamic coefficient interfaces found in body " +
                            currentBodyName + " when making arcwise Cd parameter.";
                    throw std::runtime_error( errorMessage );
                }
                else
                {
                    vectorParameterToEstimate = std::make_shared< ArcWiseConstantDragCoefficient >(
                                std::dynamic_pointer_cast< aerodynamics::CustomAerodynamicCoefficientInterface >(
                                    currentBody->getAerodynamicCoefficientInterface( ) ),
                                dragCoefficientSettings->arcStartTimeList_,
                                currentBodyName );
                }
                break;
            }
            break;

        }
        case arc_wise_empirical_acceleration_coefficients:
        {
            if( propagatorSettings == nullptr )
            {
                throw std::runtime_error( "Error when creating arc_wise_empirical_acceleration_coefficients parameter, no propagatorSettings provided." );
            }

            // Check input consistency
            std::shared_ptr< ArcWiseEmpiricalAccelerationEstimatableParameterSettings > empiricalAccelerationSettings =
                    std::dynamic_pointer_cast< ArcWiseEmpiricalAccelerationEstimatableParameterSettings >( vectorParameterName );
            if( empiricalAccelerationSettings == nullptr )
            {
                throw std::runtime_error(
                            "Error when trying to make constant empirical acceleration coefficients parameter, settings type inconsistent" );
            }
            else
            {

                std::vector< std::shared_ptr< basic_astrodynamics::AccelerationModel3d > > associatedAccelerationModels =
                        getAccelerationModelsListForParametersFromBase< InitialStateParameterType, TimeType >( propagatorSettings, vectorParameterName );
                std::vector< std::shared_ptr< basic_astrodynamics::EmpiricalAcceleration > > empiricalAccelerations;
                for( unsigned int i = 0; i < associatedAccelerationModels.size( ); i++ )
                {
                    // Create parameter object
                    if( std::dynamic_pointer_cast< basic_astrodynamics::EmpiricalAcceleration >( associatedAccelerationModels.at( i ) )
                            != nullptr )
                    {
                        empiricalAccelerations.push_back(
                                    std::dynamic_pointer_cast< basic_astrodynamics::EmpiricalAcceleration >( associatedAccelerationModels.at( i ) ) );
                    }
                    else
                    {
                        throw std::runtime_error(
                                    "Error, expected EmpiricalAcceleration in list when creating arc_wise_empirical_acceleration_coefficients parameter" );
                    }
                }
                // Create arcwise empirical acceleration parameter
                vectorParameterToEstimate = std::make_shared< ArcWiseEmpiricalAccelerationCoefficientsParameter >(
                            empiricalAccelerations, empiricalAccelerationSettings->parameterType_.second.first,
                            empiricalAccelerationSettings->parameterType_.second.second,
                            empiricalAccelerationSettings->componentsToEstimate_, empiricalAccelerationSettings->arcStartTimeList_ );

            }

            break;
        }
        case full_degree_tidal_love_number:
        {
            // Check input consistency
            std::shared_ptr< FullDegreeTidalLoveNumberEstimatableParameterSettings > tidalLoveNumberSettings =
                    std::dynamic_pointer_cast< FullDegreeTidalLoveNumberEstimatableParameterSettings >( vectorParameterName );
            if( tidalLoveNumberSettings == nullptr )
            {
                throw std::runtime_error( "Error, expected tidal love number parameter settings." );
            }
            else
            {
                // Check consistency of body gravity field
                std::shared_ptr< GravityFieldModel > gravityField = currentBody->getGravityFieldModel( );
                std::shared_ptr< TimeDependentSphericalHarmonicsGravityField > timeDepGravityField =
                        std::dynamic_pointer_cast< TimeDependentSphericalHarmonicsGravityField >( gravityField );
                if( timeDepGravityField == nullptr )
                {
                    throw std::runtime_error(
                                "Error, requested tidal love number parameter of " +
                                vectorParameterName->parameterType_.second.first +
                                ", but body does not have a time dependent spherical harmonic gravity field." );
                }
                else if( currentBody->getGravityFieldVariationSet( ) == nullptr )
                {
                    throw std::runtime_error( "Error, requested tidal love number parameter of " +
                                              vectorParameterName->parameterType_.second.first +
                                              ", but body does not have gravity field variations" );
                }
                else
                {

                    // Get associated gravity field variation
                    std::shared_ptr< gravitation::BasicSolidBodyTideGravityFieldVariations > gravityFieldVariation =
                            std::dynamic_pointer_cast< gravitation::BasicSolidBodyTideGravityFieldVariations >(
                                currentBody->getGravityFieldVariationSet( )->getDirectTidalGravityFieldVariation(
                                    tidalLoveNumberSettings->deformingBodies_ ) );

                    // Create parameter object
                    if( gravityFieldVariation != nullptr )
                    {
                        vectorParameterToEstimate = std::make_shared< FullDegreeTidalLoveNumber >(
                                    gravityFieldVariation, currentBodyName, tidalLoveNumberSettings->degree_,
                                    tidalLoveNumberSettings->useComplexValue_ );
                    }
                    else
                    {
                        throw std::runtime_error(
                                    "Error, expected BasicSolidBodyTideGravityFieldVariations for tidal love number" );
                    }
                }
            }
            break;
        }
        case single_degree_variable_tidal_love_number:
        {
            // Check input consistency
            std::shared_ptr< SingleDegreeVariableTidalLoveNumberEstimatableParameterSettings > tidalLoveNumberSettings =
                    std::dynamic_pointer_cast< SingleDegreeVariableTidalLoveNumberEstimatableParameterSettings >( vectorParameterName );
            if( tidalLoveNumberSettings == nullptr )
            {
                throw std::runtime_error( "Error, expected variable tidal love number parameter settings " );
            }
            else
            {
                // Check consistency of body gravity field
                std::shared_ptr< TimeDependentSphericalHarmonicsGravityField > timeDepGravityField =
                        std::dynamic_pointer_cast< TimeDependentSphericalHarmonicsGravityField >(
                            currentBody->getGravityFieldModel( ) );
                if( timeDepGravityField == nullptr )
                {
                    throw std::runtime_error(
                                "Error, requested variable tidal love number parameter of " +
                                vectorParameterName->parameterType_.second.first +
                                ", but body does not have a time dependent spherical harmonic gravity field." );
                }
                else if( currentBody->getGravityFieldVariationSet( ) == nullptr )
                {
                    throw std::runtime_error( "Error, requested variable tidal love number parameter of " +
                                              vectorParameterName->parameterType_.second.first +
                                              ", but body does not have gravity field variations" );
                }
                else
                {
                    // Get associated gravity field variation
                    std::shared_ptr< gravitation::BasicSolidBodyTideGravityFieldVariations > gravityFieldVariation =
                            std::dynamic_pointer_cast< gravitation::BasicSolidBodyTideGravityFieldVariations >(
                                currentBody->getGravityFieldVariationSet( )->getDirectTidalGravityFieldVariation(
                                    tidalLoveNumberSettings->deformingBodies_ ) );

                    // Create parameter object
                    if( gravityFieldVariation != nullptr )
                    {
                        std::vector< int > orders = tidalLoveNumberSettings->orders_;
                        if( std::find( orders.begin( ), orders.end( ), 0 ) != orders.end( ) &&
                                tidalLoveNumberSettings->useComplexValue_ )
                        {
                            std::cerr << "Warning, creating parameter to estimate complex Love number at order 0, but imaginary part has no influence on dynamcis" << std::endl;
                        }
                        vectorParameterToEstimate = std::make_shared< SingleDegreeVariableTidalLoveNumber >(
                                    gravityFieldVariation, currentBodyName, tidalLoveNumberSettings->degree_,
                                    tidalLoveNumberSettings->orders_, tidalLoveNumberSettings->useComplexValue_ );
                    }
                    else
                    {
                        throw std::runtime_error(
                                    "Error, expected BasicSolidBodyTideGravityFieldVariations for variable tidal love number" );
                    }
                }
            }
            break;
        }
        case desaturation_delta_v_values:
        {
            if( propagatorSettings == nullptr )
            {
                throw std::runtime_error( "Error when creating desaturation_delta_v_values parameter, no propagatorSettings provided." );
            }
            // Check input consistency.
            std::string acceleratedBody = vectorParameterName->parameterType_.second.first;

            // Retrieve acceleration model.
            std::vector< std::shared_ptr< basic_astrodynamics::AccelerationModel< Eigen::Vector3d > > > desaturationAccelerationModels =
                    getAccelerationModelsListForParametersFromBase< InitialStateParameterType, TimeType >( propagatorSettings, vectorParameterName );

            if( desaturationAccelerationModels.size( ) == 0 )
            {
                throw std::runtime_error( "Error when making desaturation Delta V parameter, no acceleration models found in list" );

            }
            else if( desaturationAccelerationModels.size( ) > 1 )
            {
                throw std::runtime_error( "Error when making desaturation Delta V parameter, multiple acceleration models found in list" );

            }
            else
            {
                // Create desaturation deltaV values parameter.
                vectorParameterToEstimate = std::make_shared< DesaturationDeltaV >(
                            std::dynamic_pointer_cast< propulsion::MomentumWheelDesaturationThrustAcceleration >(
                                desaturationAccelerationModels.at( 0 ) ), acceleratedBody );
            }

            break;
        }
        case periodic_spin_variation:
        {
            if( std::dynamic_pointer_cast< PlanetaryRotationModel >( currentBody->getRotationalEphemeris( ) ) == nullptr )
            {
                std::string errorMessage = "Warning, no full planetary rotational ephemeris" + currentBodyName +
                        " when making periodic spin variation parameter";
                throw std::runtime_error( errorMessage );
            }
            else
            {

                vectorParameterToEstimate = std::make_shared< PeriodicSpinVariation >
                        ( std::dynamic_pointer_cast< PlanetaryRotationModel > ( currentBody->getRotationalEphemeris( ) ), currentBodyName);

            }
            break;
        }
        case polar_motion_amplitude:
        {
            if( std::dynamic_pointer_cast< PlanetaryRotationModel >( currentBody->getRotationalEphemeris( ) ) == nullptr )
            {
                std::string errorMessage = "Warning, no full planetary rotational ephemeris" + currentBodyName +
                        " when making polar motion amplitude parameter";
                throw std::runtime_error( errorMessage );
            }
            else
            {
                vectorParameterToEstimate = std::make_shared< PolarMotionAmplitude >
                        ( std::dynamic_pointer_cast< PlanetaryRotationModel > ( currentBody->getRotationalEphemeris( ) ), currentBodyName);
            }
            break;
        }
        default:
            std::string errorMessage = "Warning, this vector parameter (" +
                    std::to_string( vectorParameterName->parameterType_.first ) +
                    ") has not yet been implemented when making parameters";
            throw std::runtime_error( errorMessage );

            break;
        }
    }

    return vectorParameterToEstimate;
}

//! Function to create the interface object for estimating any number/type of parameters.
/*!
 *  Function to create the interface object for estimating any number/type of parameters. This can include both
 *  environmental parameters and initial dynamical states. The types of parameters are defined by the parameterNames m
 *  input variables
 *  \param parameterNames List of objects defining the parameters that are to be estimated.
 *  \param bodies Map of body objects containing the fll simulation environment.
 * \param propagatorSettings Object defining all settigns for the propagator; empty by default (only required for
 * selected parameters).
 *  \return Interface object for estimating a set of parameters.
 */
template< typename InitialStateParameterType = double, typename TimeType = double >
std::shared_ptr< estimatable_parameters::EstimatableParameterSet< InitialStateParameterType > > createParametersToEstimate(
        const std::vector< std::shared_ptr< estimatable_parameters::EstimatableParameterSettings > >& parameterNames,
        const SystemOfBodies& bodies,
        const std::shared_ptr< propagators::PropagatorSettings< InitialStateParameterType > > propagatorSettings =
        std::shared_ptr< propagators::PropagatorSettings< InitialStateParameterType > >( ) )

{
    using namespace tudat::estimatable_parameters;

    std::vector< std::shared_ptr< EstimatableParameter< Eigen::Matrix< InitialStateParameterType, Eigen::Dynamic, 1 > > > >
            initialDynamicalParametersToEstimate;
    std::vector< std::shared_ptr< EstimatableParameter< double > > > doubleParametersToEstimate;
    std::vector< std::shared_ptr< EstimatableParameter< Eigen::VectorXd > > > vectorParametersToEstimate;

    // Iterate over all parameters.
    bool vectorParameterIsFound = 0;
    bool parameterOrderWarningPrinted = 0;

    for( unsigned int i = 0; i < parameterNames.size( ); i++ )
    {
        // Create initial dynamical parameters.
        if( isParameterDynamicalPropertyInitialState( parameterNames.at( i )->parameterType_.first ) )
        {
            initialDynamicalParametersToEstimate.push_back(
                        createInitialDynamicalStateParameterToEstimate< InitialStateParameterType >(
                            bodies, parameterNames.at( i ) ) );
        }
        // Create parameters defined by single double value
        else if( isDoubleParameter( parameterNames[ i ]->parameterType_.first ) == true )
        {
            doubleParametersToEstimate.push_back( createDoubleParameterToEstimate< InitialStateParameterType, TimeType >(
                                                      parameterNames[ i ], bodies, propagatorSettings ) );
            if( vectorParameterIsFound == true && parameterOrderWarningPrinted == false )
            {
                std::cerr<<"Warning when creating estimated parameters. The parameters will be ordered such that all parameters (excluding initial states) "<<
                           "defined by a single variable will be stored before those represented by a list of variables. "<<
                           "The parameter order will be different than those in your parameter settings. It is recommended that you "<<
                           "check the parameter order by calling the print_parameter_names(Python)/printEstimatableParameterEntries(C++) function"<<std::endl;
                parameterOrderWarningPrinted = true;
            }
        }
        // Create parameters defined by list of double values
        else if( isDoubleParameter( parameterNames[ i ]->parameterType_.first ) == false )
        {
            vectorParametersToEstimate.push_back( createVectorParameterToEstimate< InitialStateParameterType, TimeType >(
                                                      parameterNames[ i ], bodies, propagatorSettings ) );
            vectorParameterIsFound = true;
        }
        else
        {
            std::string errorMessage = "Error, parameter type of  " +
                    std::string( parameterNames[ i ]->parameterType_.second.first ) + "of " +
                    std::to_string( parameterNames[ i ]->parameterType_.first ) +
                    "not recognized when making estimatable parameter set.";

            throw std::runtime_error( errorMessage );
        }
    }

    return std::make_shared< EstimatableParameterSet< InitialStateParameterType > >(
                doubleParametersToEstimate, vectorParametersToEstimate, initialDynamicalParametersToEstimate );
}

//! Function to get the multi-arc parameter equivalent of a single-arc initial state parameter
/*!
 *  Function to get the multi-arc parameter equivalent of a single-arc initial state parameter. The initial state arcs are
 *  provided as input to this function.
 *  \param singleArcParameter Single-arc parameter object for which the multi-arc equivalent is to be created.
 *  \param arcStartTimes Vector of start times for separate arcs.
 *  \return Multi-arc parameter equivalent of single-arc initial state parameter input
 */
template< typename StateScalarType >
std::shared_ptr< estimatable_parameters::EstimatableParameter< Eigen::Matrix< StateScalarType, Eigen::Dynamic, 1 > > >
getAssociatedMultiArcParameter(
        const std::shared_ptr< estimatable_parameters::EstimatableParameter<
        Eigen::Matrix< StateScalarType, Eigen::Dynamic, 1 > > > singleArcParameter,
        const std::vector< double >& arcStartTimes )
{
    std::shared_ptr< estimatable_parameters::EstimatableParameter<
            Eigen::Matrix< StateScalarType, Eigen::Dynamic, 1 > > >  multiArcParameter;

    // Check state type
    switch( singleArcParameter->getParameterName( ).first )
    {
    case estimatable_parameters::initial_body_state:
    {
        // Check input consistency
        std::shared_ptr< estimatable_parameters::InitialTranslationalStateParameter< StateScalarType > >
                singleArcTranslationalStateParameter =
                std::dynamic_pointer_cast< estimatable_parameters::InitialTranslationalStateParameter< StateScalarType > >(
                    singleArcParameter );
        if( singleArcTranslationalStateParameter == nullptr )
        {
            throw std::runtime_error(
                        "Error when getting multi-arc parameter from single-arc equivalent, single-arc translational state is inconsistent " );
        }

        // Retrieve single-arc initial state
        Eigen::Matrix< StateScalarType, Eigen::Dynamic, 1 > singleArcInitialState =
                singleArcTranslationalStateParameter->getParameterValue( );

        // Create multi-arc initial states. First arc initial state is taken from single-arc, other initial states set to zero.
        Eigen::Matrix< StateScalarType, Eigen::Dynamic, 1 > multiArcInitialStates =
                Eigen::Matrix< StateScalarType, Eigen::Dynamic, 1 >::Zero( 6 * arcStartTimes.size( ) );
        multiArcInitialStates.segment( 0, 6 ) = singleArcInitialState;

        // Creater multi-arc parameter
        std::vector< std::string > centralBodyList;
        for( unsigned int i = 0; i < arcStartTimes.size( ); i++ )
        {
            centralBodyList.push_back( singleArcTranslationalStateParameter->getCentralBody( ) );
        }
        multiArcParameter = std::make_shared< estimatable_parameters::ArcWiseInitialTranslationalStateParameter<
                StateScalarType > >(
                    singleArcTranslationalStateParameter->getParameterName( ).second.first,
                    arcStartTimes,
                    multiArcInitialStates,
                    centralBodyList,
                    singleArcTranslationalStateParameter->getFrameOrientation( ) );
        break;
    }
    default:
        throw std::runtime_error( "Error when getting multi-arc parameter from single-arc equivalent, parameter type " +
                                  boost::lexical_cast< std::string >( singleArcParameter->getParameterName( ).first ) +
                                  " not recognized." );
    }
    return multiArcParameter;
}


//! Function to get initial state vector of estimated dynamical states.
/*!
 *  Function to get initial state vector of estimated dynamical states (i.e. presently estimated state at propagation
 *  start time.
 *  \param estimatableParameters Object containing all parameters that are to be estimated.
 *  \param propagatorSettings Object containing propagation settings to be used
 *  \return State vector of estimated dynamics at propagation start time.
 */
template< typename InitialStateParameterType = double, typename TimeType = double >
void setInitialStateVectorFromParameterSet(
        const std::shared_ptr< estimatable_parameters::EstimatableParameterSet< InitialStateParameterType > > estimatableParameters,
        const std::shared_ptr< propagators::PropagatorSettings< InitialStateParameterType > > propagatorSettings )
{
    typedef Eigen::Matrix< InitialStateParameterType, Eigen::Dynamic, 1 > VectorType;

    // Retrieve initial dynamical parameters.
    std::vector< std::shared_ptr< estimatable_parameters::EstimatableParameter<
            Eigen::Matrix< InitialStateParameterType, Eigen::Dynamic, 1 > > > > initialDynamicalParameters =
            estimatableParameters->getEstimatedInitialStateParameters( );

    // Initialize state vector.
    Eigen::Matrix< InitialStateParameterType, Eigen::Dynamic, 1 > initialStateVector =
            Eigen::Matrix< InitialStateParameterType, Eigen::Dynamic, 1 >::Zero(
                estimatableParameters->getInitialDynamicalStateParameterSize( ), 1 );

    if( std::dynamic_pointer_cast< propagators::SingleArcPropagatorSettings< InitialStateParameterType, TimeType  > >( propagatorSettings ) != nullptr )
    {
        int vectorSize = 0;
        // Iterate over list of bodies of which the partials of the accelerations acting on them are required.
        for( unsigned int i = 0; i < initialDynamicalParameters.size( ); i++ )
        {
            if( isParameterDynamicalPropertyInitialState( initialDynamicalParameters.at( i )->getParameterName( ).first ) )
            {
                int currentParameterSize = initialDynamicalParameters.at( i )->getParameterSize( );
                initialStateVector.block( vectorSize, 0, currentParameterSize, 1 ) = initialDynamicalParameters.at( i )->getParameterValue( );

                vectorSize += currentParameterSize;
            }
        }

        propagatorSettings->resetInitialStates( initialStateVector.block( 0, 0, vectorSize, 1 ) );
    }
    else if( std::dynamic_pointer_cast< propagators::MultiArcPropagatorSettings< InitialStateParameterType, TimeType > >( propagatorSettings ) )
    {
<<<<<<< HEAD
        std::shared_ptr< propagators::MultiArcPropagatorSettings< InitialStateParameterType > > multiArcSettings =
                std::dynamic_pointer_cast< propagators::MultiArcPropagatorSettings< InitialStateParameterType > >( propagatorSettings );

        std::vector< std::shared_ptr< propagators::SingleArcPropagatorSettings< InitialStateParameterType > > > singleArcSettings =
=======
        std::shared_ptr< propagators::MultiArcPropagatorSettings< InitialStateParameterType, TimeType > > multiArcSettings =
                std::dynamic_pointer_cast< propagators::MultiArcPropagatorSettings< InitialStateParameterType, TimeType > >( propagatorSettings );
        std::vector< std::shared_ptr< propagators::SingleArcPropagatorSettings< InitialStateParameterType, TimeType > > > singleArcSettings =
>>>>>>> 2a294e30
                multiArcSettings->getSingleArcSettings( );
        int numberOfArcs = singleArcSettings.size( );

        // Counting in how many arcs each body has already been propagated/estimated.
        std::map< propagators::IntegratedStateType, std::map< std::string, unsigned int > > initialStatesBodiesCounter;

        for( int i = 0; i < numberOfArcs; i++ )
        {
            std::map< propagators::IntegratedStateType, std::map< std::pair< std::string, std::string >, VectorType > > currentArcInitialStates;

            std::shared_ptr< propagators::TranslationalStatePropagatorSettings< InitialStateParameterType > > singleArcTranslationalStatePropagatorSettings
            = std::dynamic_pointer_cast< propagators::TranslationalStatePropagatorSettings< InitialStateParameterType > >( singleArcSettings.at( i ) );

            if ( singleArcTranslationalStatePropagatorSettings == nullptr )
            {
                throw std::runtime_error( "Propagator settings for arc " + std::to_string( i ) + " are not translational state propagator settings. "
                                                                            " Other propagator settings not supported (yet) for multi-arc propagation." );
            }
            else
            {

                for ( unsigned int j = 0; j < initialDynamicalParameters.size( ); j++ ) {
                    VectorType currentParameterValue = initialDynamicalParameters.at(j)->getParameterValue();
                    int currentParameterSize = initialDynamicalParameters.at(j)->getParameterSize();
                    std::pair<std::string, std::string> bodyIdentifier = initialDynamicalParameters.at(j)->getParameterName().second;
//                    std::cout << "body identifier: " << bodyIdentifier.first << " & " << bodyIdentifier.second << "\n\n";

                    auto itr = std::find( singleArcTranslationalStatePropagatorSettings->bodiesToIntegrate_.begin( ),
                                                                          singleArcTranslationalStatePropagatorSettings->bodiesToIntegrate_.end( ), bodyIdentifier.first );
                    if ( itr != singleArcTranslationalStatePropagatorSettings->bodiesToIntegrate_.cend( ) )
                    {
//                        std::cout << "body " << bodyIdentifier.first << " - detected for arc " << i << "\n\n";


                        switch ( initialDynamicalParameters.at( j )->getParameterName( ).first )
                        {
                            case estimatable_parameters::arc_wise_initial_body_state:
                            {
//                                std::cout << "current parameter size: " << currentParameterSize << "\n\n";

                                if ( ( initialStatesBodiesCounter.count( propagators::translational_state )  == 0 )
                                || initialStatesBodiesCounter.at( propagators::translational_state ).count( bodyIdentifier.first ) == 0 )
                                {
                                    initialStatesBodiesCounter[ propagators::translational_state ][ bodyIdentifier.first ] = 0;
                                }
                                int index = initialStatesBodiesCounter.at( propagators::translational_state ).at( bodyIdentifier.first );
//                                std::cout << "index: " << index << "\n\n";


//                                if ( currentParameterSize / numberOfArcs != 6 )
//                                {
//                                    throw std::runtime_error("Error when moving initial states from parameters to propagator settings. Incompatible multi-arc translational state size found");
//                                }
//                                std::cout << "full parameters values: " << currentParameterValue.transpose( ) << "\n\n";
//                                std::cout << "subset parameters values: " << currentParameterValue.segment( index * 6, 6 ).transpose( ) << "\n\n";
                                currentArcInitialStates[ propagators::translational_state ][ bodyIdentifier ] = currentParameterValue.segment( index * 6, 6 );

                                // update counter of propagated/estimated bodies
                                initialStatesBodiesCounter.at( propagators::translational_state ).at( bodyIdentifier.first ) ++;

                                break;
                            }
                            default:
                                throw std::runtime_error("Error when moving initial states from parameters to propagator settings. Multi-arc parameter type not recognized");
                        }
                    }
                }
            }
            propagators::resetSingleArcInitialStates( singleArcSettings.at( i ), currentArcInitialStates );
            multiArcSettings->updateInitialStateFromConsituentSettings( );
        }
    }
    else if( std::dynamic_pointer_cast< propagators::HybridArcPropagatorSettings< InitialStateParameterType, TimeType > >( propagatorSettings ) )
    {
        std::shared_ptr< propagators::HybridArcPropagatorSettings< InitialStateParameterType, TimeType > > hybridArcSettings =
                std::dynamic_pointer_cast< propagators::HybridArcPropagatorSettings< InitialStateParameterType, TimeType > >( propagatorSettings );

        std::shared_ptr< propagators::SingleArcPropagatorSettings< InitialStateParameterType, TimeType > > singleArcSettings =
                hybridArcSettings->getSingleArcPropagatorSettings( );
        std::shared_ptr< propagators::MultiArcPropagatorSettings< InitialStateParameterType, TimeType > > multiArcSettings =
                hybridArcSettings->getMultiArcPropagatorSettings( );

        setInitialStateVectorFromParameterSet< InitialStateParameterType, TimeType >(
                    std::make_shared< estimatable_parameters::EstimatableParameterSet< InitialStateParameterType > >(
                        std::vector< std::shared_ptr< estimatable_parameters::EstimatableParameter< double > > >( ),
                        std::vector< std::shared_ptr< estimatable_parameters::EstimatableParameter< Eigen::VectorXd > > >( ),
                        estimatableParameters->getEstimatedSingleArcInitialStateParameters( ) ), singleArcSettings );
        setInitialStateVectorFromParameterSet< InitialStateParameterType, TimeType >(
                    std::make_shared< estimatable_parameters::EstimatableParameterSet< InitialStateParameterType > >(
                        std::vector< std::shared_ptr< estimatable_parameters::EstimatableParameter< double > > >( ),
                        std::vector< std::shared_ptr< estimatable_parameters::EstimatableParameter< Eigen::VectorXd > > >( ),
                        estimatableParameters->getEstimatedMultiArcInitialStateParameters( ) ), multiArcSettings );

        hybridArcSettings->setInitialStatesFromConstituents( );

    }
    else
    {
        throw std::runtime_error( "Error when setting initial state vector from parameter set; type not identified" );
    }

}

} // namespace simulation_setup

} // namespace tudat

#endif // TUDAT_CREATEESTIMATABLEPARAMETERS_H<|MERGE_RESOLUTION|>--- conflicted
+++ resolved
@@ -1978,17 +1978,12 @@
     }
     else if( std::dynamic_pointer_cast< propagators::MultiArcPropagatorSettings< InitialStateParameterType, TimeType > >( propagatorSettings ) )
     {
-<<<<<<< HEAD
-        std::shared_ptr< propagators::MultiArcPropagatorSettings< InitialStateParameterType > > multiArcSettings =
-                std::dynamic_pointer_cast< propagators::MultiArcPropagatorSettings< InitialStateParameterType > >( propagatorSettings );
-
-        std::vector< std::shared_ptr< propagators::SingleArcPropagatorSettings< InitialStateParameterType > > > singleArcSettings =
-=======
         std::shared_ptr< propagators::MultiArcPropagatorSettings< InitialStateParameterType, TimeType > > multiArcSettings =
-                std::dynamic_pointer_cast< propagators::MultiArcPropagatorSettings< InitialStateParameterType, TimeType > >( propagatorSettings );
-        std::vector< std::shared_ptr< propagators::SingleArcPropagatorSettings< InitialStateParameterType, TimeType > > > singleArcSettings =
->>>>>>> 2a294e30
-                multiArcSettings->getSingleArcSettings( );
+                std::dynamic_pointer_cast< propagators::MultiArcPropagatorSettings< InitialStateParameterType, TimeType > >(
+                    propagatorSettings );
+
+        std::vector< std::shared_ptr< propagators::SingleArcPropagatorSettings< InitialStateParameterType, TimeType > > >
+                singleArcSettings = multiArcSettings->getSingleArcSettings( );
         int numberOfArcs = singleArcSettings.size( );
 
         // Counting in how many arcs each body has already been propagated/estimated.
