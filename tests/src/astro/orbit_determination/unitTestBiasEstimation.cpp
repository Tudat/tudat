--- conflicted
+++ resolved
@@ -59,9 +59,6 @@
                             {
                                 if ( estimateTimeBiases )
                                 {
-<<<<<<< HEAD
-                                    BOOST_CHECK_SMALL( std::fabs( totalError( j ) ), 2.0E-7);
-=======
                                     if ( estimateRangeBiases || estimateMultiArcBiases )
                                     {
                                         BOOST_CHECK_SMALL( std::fabs( totalError( j ) ), 1.0E-11 );
@@ -70,7 +67,6 @@
                                     {
                                         BOOST_CHECK_SMALL( std::fabs( totalError( j ) ), 1.0E-14 );
                                     }
->>>>>>> 3d87a44e
                                 }
                                 else
                                 {
