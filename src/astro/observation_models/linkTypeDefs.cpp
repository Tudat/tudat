/*    Copyright (c) 2010-2019, Delft University of Technology
 *    All rigths reserved
 *
 *    This file is part of the Tudat. Redistribution and use in source and
 *    binary forms, with or without modification, are permitted exclusively
 *    under the terms of the Modified BSD license. You should have received
 *    a copy of the license with this file. If not, please or visit:
 *    http://tudat.tudelft.nl/LICENSE.
 */

#include <iostream>

#include "tudat/astro/observation_models/linkTypeDefs.h"

namespace tudat
{

namespace observation_models
{

//! Function to get a string identifier for a link end type
std::string getLinkEndTypeString( const LinkEndType linkEndType )
{
    std::string linkEndString = "";
    switch( linkEndType )
    {
    case transmitter:
        linkEndString = "transmitter";
        break;
    case reflector1:
        linkEndString = "reflector_1";
        break;
    case reflector2:
        linkEndString = "reflector_2";
        break;
    case reflector3:
        linkEndString = "reflector_3";
        break;
    case reflector4:
        linkEndString = "reflector_4";
        break;
    case receiver:
        linkEndString = "receiver";
        break;
    case observed_body:
        linkEndString = "observed body";
        break;
    default:
        std::string errorMessage = "Error when getting link end string for type " +
                std::to_string( linkEndType ) + ", type not found.";
        throw std::runtime_error( errorMessage );
    }
    return linkEndString;
}

//! Function to get a string identifier for a set of link ends
std::string getLinkEndsString( const LinkEnds linkEnds )
{
    std::string linkEndsString = "";
    for( LinkEnds::const_iterator linkEndIterator = linkEnds.begin( ); linkEndIterator != linkEnds.end( );
         linkEndIterator++ )
    {
        linkEndsString += getLinkEndTypeString( linkEndIterator->first ) + ": (" + linkEndIterator->second.first;
        if( linkEndIterator->second.second == "" )
        {
            linkEndsString +=  ")";
        }
        else
        {
            linkEndsString += ", " + linkEndIterator->second.second +  ")";
        }

        if( linkEndIterator != (--linkEnds.end( ) ) )
        {
            linkEndsString += "; ";
        }
    }
    return linkEndsString;
}

//! Function to get the link end index (0=transmitter, numberOfLinkEnds-1=receiver) of a link end in n-way observable
int getNWayLinkIndexFromLinkEndType( const LinkEndType linkEndType, const int numberOfLinkEnds )
{
    int linkEndIndex;
    // If index is first or last, set 0 or numberOfLinkEnds - 1, respectively
    if( linkEndType == transmitter )
    {
        linkEndIndex = 0;
    }
    else if( linkEndType == receiver )
    {
        linkEndIndex = numberOfLinkEnds - 1;
    }
    else
    {
        linkEndIndex = static_cast< int >( linkEndType ) - static_cast< int >( reflector1 ) + 1;
        if( linkEndIndex > numberOfLinkEnds - 2 )
        {
            throw std::runtime_error( "Error when getting n-way link end index; value too large." );
        }
    }
    return linkEndIndex;
}

//! Function to get the link end type enum of a link end in n-way observable from link index
LinkEndType getNWayLinkEnumFromIndex( const int linkEndIndex, const int numberOfLinkEnds )
{
    LinkEndType linkEndType;

    // If index is first or last, set transmitter or receiver, respectively
    if( linkEndIndex == 0 )
    {
        linkEndType = transmitter;
    }
    else if( linkEndIndex == numberOfLinkEnds - 1 )
    {
        linkEndType = receiver;
    }
    // Check feasibility of inner link end
    else if( linkEndIndex >= numberOfLinkEnds )
    {
        throw std::runtime_error(
                    "Error, found link end index " + std::to_string( linkEndIndex ) +
                    " when getting n-way link end index for " + std::to_string(
                   numberOfLinkEnds ) + " link end total." );
    }
    else
    {
        linkEndType = static_cast< LinkEndType >( static_cast< int >( reflector1 ) + ( linkEndIndex - 1 ) );
    }

    return linkEndType;
}

//! Function to get the list of indices in link-end list for n-way observables that matches a given link end id.
std::vector< int > getNWayLinkEndIndicesFromLinkEndId( const LinkEndId& linkEndid, const LinkEnds& linkEnds )
{
    std::vector< LinkEndType >  matchingLinkEndTypes = getNWayLinkIndicesFromLinkEndId(
                linkEndid, linkEnds );
    return getNWayLinkEndIndicesFromLinkEndId( matchingLinkEndTypes, linkEnds );
}

//! Function to get the list of indices in link-end list for n-way observables that matches a list of link-end types.
std::vector< int > getNWayLinkEndIndicesFromLinkEndId( const std::vector< LinkEndType >& linkEndTypes, const LinkEnds& linkEnds )
{
    std::vector< int > linkEndIndices;
    for( unsigned int i = 0; i < linkEndTypes.size( ); i++ )
    {
        linkEndIndices.push_back( getNWayLinkIndexFromLinkEndType( linkEndTypes.at( i ), linkEnds.size( ) ) );
    }
    return linkEndIndices;
}

//! Function to get the list of link end types in link-end list for n-way observables that match a given link end id.
std::vector< LinkEndType > getNWayLinkIndicesFromLinkEndId( const LinkEndId& linkEndid, const LinkEnds& linkEnds )
{
    std::vector< LinkEndType > matchingLinkEndTypes;

    for( LinkEnds::const_iterator linkEndIterator = linkEnds.begin( ); linkEndIterator != linkEnds.end( ); linkEndIterator++ )
    {
        if( linkEndIterator->second == linkEndid || ( ( linkEndIterator->second.first == linkEndid.first ) &&
                                                                        linkEndid.second == "" ) )
        {
            matchingLinkEndTypes.push_back( linkEndIterator->first );
        }
    }
    return matchingLinkEndTypes;
}

LinkEnds mergeUpDownLink( const LinkEnds& uplink, const LinkEnds& downlink )
{
    if( uplink.at( receiver ) != downlink.at( transmitter ) )
    {
        throw std::runtime_error( "Error when merging up and downlink LinkEnds, settings are not compatible" );
    }
    LinkEnds twoWayLinkEnds;
    twoWayLinkEnds[ transmitter ] = uplink.at( transmitter );
    twoWayLinkEnds[ retransmitter ] = downlink.at( transmitter );
    twoWayLinkEnds[ receiver ] = downlink.at( receiver );
    return twoWayLinkEnds;
}

LinkEnds mergeOneWayLinkEnds( const std::vector< LinkEnds >& linkEnds )
{
    LinkEnds nWayLinkEnds;
    nWayLinkEnds[ transmitter ] = linkEnds.at( 0 ).at( transmitter );
    for( unsigned int i = 1; i < linkEnds.size( ); i++ )
    {
        if( linkEnds.at( i - 1 ).at( receiver ) != linkEnds.at( i ).at( transmitter ) )
        {
            throw std::runtime_error( "Error when merging one-way link ends, receiver and transmitter of subsequent link ends not compatible." );
        }
        nWayLinkEnds[ getNWayLinkEnumFromIndex( i, linkEnds.size( ) + 1 ) ] = linkEnds.at( i ).at( transmitter );
    }
    nWayLinkEnds[ receiver ] = linkEnds.at( linkEnds.size( ) - 1 ).at( receiver );
    return nWayLinkEnds;
}

LinkEnds getUplinkFromTwoWayLinkEnds(
        const LinkEnds& twoWayLinkEnds )
{
    LinkEnds uplink;
    uplink[ transmitter ] = twoWayLinkEnds.at( transmitter );
    uplink[ receiver ] = twoWayLinkEnds.at( retransmitter );
    return uplink;
}

LinkEnds getDownlinkFromTwoWayLinkEnds(
        const LinkEnds& twoWayLinkEnds )
{
    LinkEnds downlink;
    downlink[ transmitter ] = twoWayLinkEnds.at( retransmitter );
    downlink[ receiver ] = twoWayLinkEnds.at( receiver );
    return downlink;
}


LinkEnds getSingleLegLinkEnds(
        const LinkEnds& nWayLinkEnds, const unsigned int legIndex )
{
    if( legIndex > nWayLinkEnds.size( ) - 2 )
    {
        throw std::runtime_error( "Error when getting link ends for single n-way link, requested leg index " +
                                  std::to_string( legIndex ) + ", for n-way link ends of size " + std::to_string( nWayLinkEnds.size( ) ) );
    }

    LinkEnds oneWayLinkEnds;
    oneWayLinkEnds[ transmitter ] = nWayLinkEnds.at(
            getNWayLinkEnumFromIndex( legIndex, nWayLinkEnds.size( ) ) );
    oneWayLinkEnds[ receiver ] = nWayLinkEnds.at(
            getNWayLinkEnumFromIndex( legIndex + 1, nWayLinkEnds.size( ) ) );
    return oneWayLinkEnds;
}

std::vector< LinkEnds > getOneWayDownlinkLinkEndsList(
        const LinkEndId singleTransmitter,
        const std::vector< LinkEndId >& listOfReceivers )
{
    std::vector< LinkEnds > linkEndsList;

    LinkEnds currentLinkEnds;
    currentLinkEnds[ transmitter ] = singleTransmitter;
    for( unsigned int i = 0; i < listOfReceivers.size( ); i++ )
    {
        currentLinkEnds[ receiver ] = listOfReceivers.at( i );
        linkEndsList.push_back( currentLinkEnds );
    }
    return linkEndsList;
}

std::vector< LinkEnds > getOneWayUplinkLinkEndsList(
        const std::vector< LinkEndId > listOfTransmitters,
        const LinkEndId singleReceivers )
{
    std::vector< LinkEnds > linkEndsList;

    LinkEnds currentLinkEnds;
    currentLinkEnds[ receiver ] = singleReceivers;
    for( unsigned int i = 0; i < listOfTransmitters.size( ); i++ )
    {
        currentLinkEnds[ transmitter ] = listOfTransmitters.at( i );
        linkEndsList.push_back( currentLinkEnds );
    }
    return linkEndsList;
}

std::vector< LinkEnds > getSameStationTwoWayLinkEndsList(
        const std::vector< LinkEndId > listOfStations,
        const LinkEndId spacecraft )
{
    std::vector< LinkEnds > linkEndsList;

    LinkEnds currentLinkEnds;
    currentLinkEnds[ retransmitter ] = spacecraft;
    for( unsigned int i = 0; i < listOfStations.size( ); i++ )
    {
        currentLinkEnds[ transmitter ] = listOfStations.at( i );
        currentLinkEnds[ receiver ] = listOfStations.at( i );

        linkEndsList.push_back( currentLinkEnds );
    }
    return linkEndsList;
}

std::vector< LinkEnds > getTwoWayLinkEndsList(
        const std::vector< LinkEndId > listOfStations,
        const LinkEndId spacecraft )
{
    std::vector< LinkEnds > linkEndsList;

    LinkEnds currentLinkEnds;
    currentLinkEnds[ retransmitter ] = spacecraft;
    for( unsigned int i = 0; i < listOfStations.size( ); i++ )
    {
        for( unsigned int j = 0; j < listOfStations.size( ); j++ )
        {
            currentLinkEnds[ transmitter ] = listOfStations.at( i );
            currentLinkEnds[ receiver ] = listOfStations.at( j );

            linkEndsList.push_back( currentLinkEnds );
        }
    }
    return linkEndsList;
}


bool isLinkEndPresent(
        const LinkEnds linkEnds,
        const LinkEndId linkEndToSearch )
{
    bool linkEndIsPresent = false;

    for( auto linkEndIterator : linkEnds )
    {
        if( linkEndIterator.second == linkEndToSearch )
        {
            linkEndIsPresent = true;
        }
    }
<<<<<<< HEAD
=======

>>>>>>> 94f825ba
    return linkEndIsPresent;
}

} // namespace observation_models

} // namespace tudat<|MERGE_RESOLUTION|>--- conflicted
+++ resolved
@@ -317,10 +317,7 @@
             linkEndIsPresent = true;
         }
     }
-<<<<<<< HEAD
-=======
-
->>>>>>> 94f825ba
+
     return linkEndIsPresent;
 }
 
