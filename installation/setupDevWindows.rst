--- conflicted
+++ resolved
@@ -58,11 +58,7 @@
    Click Next to go to the License Agreement, where you find the license attached to the use of Qt. Scroll through it if you wish to know what you are accepting. Agree to the conditions and continue to the next step. You can choose to have shortcuts installed or not. Now you can click Install to start the installation. QtCreator and MinGW will be installed on your computer.
 
 **Step 6: Configure Qt Creator**
-<<<<<<< HEAD
-   Open Qt Creator and go to Tools/Options. Choose the Kits tab and select Desktop (on older versions of Qt, choose Build&Run -> Kits). Please verify the following:
-=======
-   Open Qt Creator and go to Tools/Options. Under the *Kits* section, choose the *Kits* tab and select *Desktop*. Please verify the following:
->>>>>>> 7e2102bb
+   Open Qt Creator and go to Tools/Options. Under the *Kits* section, choose the *Kits* tab and select *Desktop* (on older versions of Qt, choose Build&Run -> Kits). Please verify the following:
 
    .. warning:: Diligently check whether the three points below are correctly set in your Qt Creator. Typically, more than half of installation issues occur due to users incorrectly following this step.
 
